--- conflicted
+++ resolved
@@ -1,10 +1,6 @@
 {
   "name": "haxroomie",
-<<<<<<< HEAD
-  "version": "1.0.7",
-=======
   "version": "1.0.7-git",
->>>>>>> 69777a4c
   "description": "Host haxball rooms without GUI.",
   "main": "index.js",
   "scripts": {

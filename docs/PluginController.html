<!DOCTYPE html>
<html lang="en">
<head>
	<meta charset="utf-8">
	<meta name="viewport" content="width=device-width">
		<title>PluginController</title>
		<!--[if lt IE 9]>
		<script src="//html5shiv.googlecode.com/svn/trunk/html5.js"></script>
		<![endif]-->
		<link href="https://fonts.googleapis.com/css?family=PT+Mono" rel="stylesheet">
		<link type="text/css" rel="stylesheet" href="css/bootstrap.min.css">
		<link type="text/css" rel="stylesheet" href="css/prism.min.css">
		<link type="text/css" rel="stylesheet" href="css/template.min.css">
		<script type="text/javascript">
			window.TEMPLATE_OPTIONS = {"includeDate":true,"dateFormat":"Do MMM YYYY","systemName":"Haxroomie","systemSummary":"Documentation and tutorials.","systemLogo":"","systemColor":"","navMembers":[{"kind":"class","title":"Classes","summary":"All documented classes."},{"kind":"external","title":"Externals","summary":"All documented external members."},{"kind":"global","title":"Globals","summary":"All documented globals."},{"kind":"mixin","title":"Mixins","summary":"All documented mixins."},{"kind":"interface","title":"Interfaces","summary":"All documented interfaces."},{"kind":"module","title":"Modules","summary":"All documented modules."},{"kind":"namespace","title":"Namespaces","summary":"All documented namespaces."},{"kind":"tutorial","title":"Tutorials","summary":"All available tutorials."}],"footer":"","copyright":"© Oskari Pöntinen 2019","linenums":true,"collapseSymbols":true,"inverseNav":true,"inlineNav":false,"outputSourceFiles":true,"sourceRootPath":null,"disablePackagePath":true,"outputSourcePath":false,"showTableOfContents":true,"showAccessFilter":true,"analytics":null,"methodHeadingReturns":true,"sort":"linenum, longname, version, since","search":true,"favicon":null,"stylesheets":[],"scripts":[],"monospaceLinks":false,"cleverLinks":false};
			window.DOCLET_TOC_ENABLED = true;
			window.DOCLET_AFILTER_ENABLED = false;
		</script>
</head>
<body>
	<!-- start:navbar.hbs -->
	<header class="navbar navbar-default navbar-fixed-top navbar-inverse">
		<div class="container">
			<div class="navbar-header">
				<a class="navbar-brand" href="index.html">
					Haxroomie
				</a>
				<!-- displayed on small devices -->
				<button class="navbar-toggle" type="button" data-toggle="collapse" data-target="#topNavigation">
					<span class="icon-bar"></span>
					<span class="icon-bar"></span>
					<span class="icon-bar"></span>
				</button>
			</div>
			<div class="navbar-collapse collapse" id="topNavigation">
				<ul class="nav navbar-nav">
								<li class="dropdown">
									<a href="global.html" class="dropdown-toggle" data-toggle="dropdown">Globals<b class="caret"></b></a>
									<ul class="dropdown-menu">
											<li><a href="global.html#BrowserAction">BrowserAction</a></li>
											<li><a href="global.html#File">File</a></li>
											<li><a href="global.html#Plugin">Plugin</a></li>
											<li><a href="global.html#PluginData">PluginData</a></li>
											<li><a href="global.html#Repository">Repository</a></li>
											<li><a href="global.html#RepositoryData">RepositoryData</a></li>
											<li><a href="global.html#RoomEventArgs">RoomEventArgs</a></li>
									</ul>
								</li>
								<li class="dropdown">
									<a href="list_class.html" class="dropdown-toggle" data-toggle="dropdown">Classes<b class="caret"></b></a>
									<ul class="dropdown-menu">
											<li><a href="Haxroomie.html">Haxroomie</a></li>
											<li><a href="PluginController.html">PluginController</a></li>
											<li><a href="RepositoryController.html">RepositoryController</a></li>
											<li><a href="RoomController.html">RoomController</a></li>
									</ul>
								</li>
								<li class="dropdown">
									<a href="list_module.html" class="dropdown-toggle" data-toggle="dropdown">Modules<b class="caret"></b></a>
									<ul class="dropdown-menu">
											<li><a href="module-haxroomie.html">haxroomie</a></li>
									</ul>
								</li>
								<li class="dropdown">
									<a href="list_tutorial.html" class="dropdown-toggle" data-toggle="dropdown">Tutorials<b class="caret"></b></a>
									<ul class="dropdown-menu">
											<li><a href="tutorial-custom-hhm-config.html">Custom HHM Config</a></li>
											<li><a href="tutorial-haxroomie-cli-config.html">haxroomie-cli config file</a></li>
											<li><a href="tutorial-haxroomie-cli-install.html">Installing haxroomie-cli in Ubuntu</a></li>
									</ul>
								</li>
				</ul>
					<!-- start:lunr-search-navbar.hbs -->
					<form class="navbar-form navbar-right" role="search">
						<div class="input-group">
							<input type="text" class="form-control" placeholder="Search" id="lunr-search-input">
							<div class="input-group-btn">
								<button class="btn btn-default" id="lunr-search-submit">
									<i class="glyphicon glyphicon-search"></i>
								</button>
							</div>
						</div>
					</form>
					<!-- start:lunr-search-navbar.hbs -->		</div>
		</div>
	</header>
	<!-- end:navbar.hbs -->		<div class="page-header">
			<div class="container">
				<span class="kind">class</span>
				<h1><span class="name">PluginController</span></h1>
			</div>
		</div>
	<div class="container content">
		<div class="row">
			<div class="col-md-9 main-content">
						<ol class="breadcrumb">
							<li><a href="index.html">Home</a></li>
							<li><a href="list_class.html">Classes</a></li>
							<li class="active">PluginController</li>
						</ol>
					<section>
							<dl class="symbol primary">
								<dt class="symbol-title class collapsible-symbol expanded">
			<h2 class="class"><span class="signature-new">new&nbsp;</span><span class="name">PluginController</span><span class="signature-params">()</span><span class="signature-type"></span></h2>
</dt>
<dd class="symbol-details class  collapsible-symbol expanded" style="max-height: 9999px;">
	<div class="symbol-details-inner">
			<div class="callout callout-primary"><h5>Description</h5>		<div class="description classdesc"><p>Class for controlling Haxball Headless Manager (HHM) plugins.</p></div>
			</div>			<div class="callout callout-default"><h5>Details</h5>		<form class="form-horizontal details">
			
			
			
			
			
			
			
			
			
			
			
			
			
			
			
							<!-- source -->
							<div class="form-group">
								<label class="col-sm-3 control-label">Source</label>
								<div class="col-sm-9">
									<p class="form-control-static"><a href="src_room_components_PluginController.js.html">src/room/components/PluginController.js</a>, <a href="src_room_components_PluginController.js.html#line-25">line 25</a></p>
								</div>
							</div>
			
			
			
			
					</form>
			</div>	</div>
</dd>
							</dl>
							<article class="secondary">
									<h3>Methods</h3>
									<dl class="symbol">
											<hr/>
											<dt class="symbol-title function public collapsible-symbol">
			<h4 id="getPlugins" class="function public"><span class="signature-attribs">&lt;async> </span><span class="name">getPlugins</span><span class="signature-params">()</span><span class="signature-type"> &rarr;&nbsp;{Promise.&lt;Array.&lt;<a href="global.html#PluginData">PluginData</a>>>}</span></h4>
		</dt>
<dd class="symbol-details function public  collapsible-symbol">
	<div class="symbol-details-inner">
			<div class="callout callout-primary"><h5>Description</h5>		<div class="description"><p>Returns loaded plugins.</p></div>
			</div>			<div class="callout callout-success"><h5>Returns</h5>		<form class="form-horizontal returns">
							<div class="form-group">
								<label class="col-sm-3 control-label returns-type"><span class="param-type">Promise.&lt;Array.&lt;<a href="global.html#PluginData">PluginData</a>>></span></label>
								<div class="col-sm-9">
									<div class="form-control-static returns-description"><ul>
			<li>Array of plugins.</li>
			</ul></div>
								</div>
							</div>
					</form>
			</div>			<div class="callout callout-default"><h5>Details</h5>		<form class="form-horizontal details">
			
			
			
			
			
			
			
			
			
			
			
			
			
			
			
							<!-- source -->
							<div class="form-group">
								<label class="col-sm-3 control-label">Source</label>
								<div class="col-sm-9">
									<p class="form-control-static"><a href="src_room_components_PluginController.js.html">src/room/components/PluginController.js</a>, <a href="src_room_components_PluginController.js.html#line-34">line 34</a></p>
								</div>
							</div>
			
			
			
			
					</form>
			</div>	</div>
</dd>
											<hr/>
											<dt class="symbol-title function public collapsible-symbol">
			<h4 id="getPlugin" class="function public"><span class="signature-attribs">&lt;async> </span><span class="name">getPlugin</span><span class="signature-params">( <span class="signature-param">name</span>&nbsp;)</span><span class="signature-type"> &rarr;&nbsp;{Promise.&lt;?<a href="global.html#PluginData">PluginData</a>>}</span></h4>
		</dt>
<dd class="symbol-details function public  collapsible-symbol">
	<div class="symbol-details-inner">
			<div class="callout callout-primary"><h5>Description</h5>		<div class="description"><p>Returns PluginData of the given plugin name.</p></div>
			</div>			<div class="callout callout-info">
				<h5>Parameters</h5>
				<table class="params table table-striped">
					<thead>
					<tr>
							<th>Name</th>
						<th>Type</th>
						<th class="last">Description</th>
					</tr>
					</thead>
					<tbody>
						<tr>
								<td><code>name</code></td>
							<td><span class="param-type">string</span></td>
							<td class="last">
									<p>Name of the plugin.</p>
							</td>
						</tr>
					</tbody>
				</table>
			</div>
			<div class="callout callout-success"><h5>Returns</h5>		<form class="form-horizontal returns">
							<div class="form-group">
								<label class="col-sm-3 control-label returns-type"><span class="param-type">Promise.&lt;?<a href="global.html#PluginData">PluginData</a>></span></label>
								<div class="col-sm-9">
									<div class="form-control-static returns-description"><ul>
			<li>Data of the plugin or <code>null</code> if
			plugin was not found.</li>
			</ul></div>
								</div>
							</div>
					</form>
			</div>			<div class="callout callout-default"><h5>Details</h5>		<form class="form-horizontal details">
			
			
			
			
			
			
			
			
			
			
			
			
			
			
			
							<!-- source -->
							<div class="form-group">
								<label class="col-sm-3 control-label">Source</label>
								<div class="col-sm-9">
									<p class="form-control-static"><a href="src_room_components_PluginController.js.html">src/room/components/PluginController.js</a>, <a href="src_room_components_PluginController.js.html#line-57">line 57</a></p>
								</div>
							</div>
			
			
			
			
					</form>
			</div>	</div>
</dd>
											<hr/>
											<dt class="symbol-title function public collapsible-symbol">
			<h4 id="enablePlugin" class="function public"><span class="signature-attribs">&lt;async> </span><span class="name">enablePlugin</span><span class="signature-params">( <span class="signature-param">name</span>&nbsp;)</span><span class="signature-type"> &rarr;&nbsp;{Promise.&lt;boolean>}</span></h4>
		</dt>
<dd class="symbol-details function public  collapsible-symbol">
	<div class="symbol-details-inner">
			<div class="callout callout-primary"><h5>Description</h5>		<div class="description"><p>Enables a HHM plugin with the given name.</p></div>
			</div>			<div class="callout callout-info">
				<h5>Parameters</h5>
				<table class="params table table-striped">
					<thead>
					<tr>
							<th>Name</th>
						<th>Type</th>
						<th class="last">Description</th>
					</tr>
					</thead>
					<tbody>
						<tr>
								<td><code>name</code></td>
							<td><span class="param-type">string</span></td>
							<td class="last">
									<p>Name of the plugin</p>
							</td>
						</tr>
					</tbody>
				</table>
			</div>
			<div class="callout callout-success"><h5>Returns</h5>		<form class="form-horizontal returns">
							<div class="form-group">
								<label class="col-sm-3 control-label returns-type"><span class="param-type">Promise.&lt;boolean></span></label>
								<div class="col-sm-9">
									<div class="form-control-static returns-description"><ul>
			<li><code>true</code> if plugin was enabled, <code>false</code> otherwise.</li>
			</ul></div>
								</div>
							</div>
					</form>
			</div>			<div class="callout callout-default"><h5>Details</h5>		<form class="form-horizontal details">
			
			
			
			
			
			
			
			
			
			
			
			
			
			
			
							<!-- source -->
							<div class="form-group">
								<label class="col-sm-3 control-label">Source</label>
								<div class="col-sm-9">
									<p class="form-control-static"><a href="src_room_components_PluginController.js.html">src/room/components/PluginController.js</a>, <a href="src_room_components_PluginController.js.html#line-70">line 70</a></p>
								</div>
							</div>
			
			
			
			
					</form>
			</div>	</div>
</dd>
											<hr/>
											<dt class="symbol-title function public collapsible-symbol">
			<h4 id="disablePlugin" class="function public"><span class="signature-attribs">&lt;async> </span><span class="name">disablePlugin</span><span class="signature-params">( <span class="signature-param">name</span> [,&nbsp;<span class="signature-param">recursive</span>&nbsp;]&nbsp;)</span><span class="signature-type"> &rarr;&nbsp;{Promise.&lt;Array.&lt;number>>}</span></h4>
		</dt>
<dd class="symbol-details function public  collapsible-symbol">
	<div class="symbol-details-inner">
			<div class="callout callout-primary"><h5>Description</h5>		<div class="description"><p>Disables a HHM plugin with the given name.</p>
			<p>If the name is an Array then
			it disables all the plugins in the given order.</p></div>
			</div>			<div class="callout callout-info">
				<h5>Parameters</h5>
				<table class="params table table-striped">
					<thead>
					<tr>
							<th>Name</th>
						<th>Type</th>
							<th>Attributes</th>
							<th>Default</th>
						<th class="last">Description</th>
					</tr>
					</thead>
					<tbody>
						<tr>
								<td><code>name</code></td>
							<td><span class="param-type">string</span></td>
								<td class="attributes"></td>
								<td></td>
							<td class="last">
									<p>Name the plugin.</p>
							</td>
						</tr>
						<tr>
								<td><code>recursive</code></td>
							<td><span class="param-type">boolean</span></td>
								<td class="attributes">&lt;optional&gt;<br/></td>
								<td>false</td>
							<td class="last">
									<p>If true all the plugins that depend on
			the plugin will get disabled also.</p>
							</td>
						</tr>
					</tbody>
				</table>
			</div>
			<div class="callout callout-success"><h5>Returns</h5>		<form class="form-horizontal returns">
							<div class="form-group">
								<label class="col-sm-3 control-label returns-type"><span class="param-type">Promise.&lt;Array.&lt;number>></span></label>
								<div class="col-sm-9">
									<div class="form-control-static returns-description"><ul>
			<li>Array of disabled plugin IDs or
			empty array if the plugin could not be disabled or was already disabled.</li>
			</ul></div>
								</div>
							</div>
					</form>
			</div>			<div class="callout callout-default"><h5>Details</h5>		<form class="form-horizontal details">
			
			
			
			
			
			
			
			
			
			
			
			
			
			
			
							<!-- source -->
							<div class="form-group">
								<label class="col-sm-3 control-label">Source</label>
								<div class="col-sm-9">
									<p class="form-control-static"><a href="src_room_components_PluginController.js.html">src/room/components/PluginController.js</a>, <a href="src_room_components_PluginController.js.html#line-88">line 88</a></p>
								</div>
							</div>
			
			
			
			
					</form>
			</div>	</div>
</dd>
											<hr/>
											<dt class="symbol-title function public collapsible-symbol">
			<h4 id="getPluginsThatDependOn" class="function public"><span class="signature-attribs">&lt;async> </span><span class="name">getPluginsThatDependOn</span><span class="signature-params">( <span class="signature-param">name</span> [,&nbsp;<span class="signature-param">recursive</span> [,&nbsp;<span class="signature-param">includeDisabled</span>&nbsp;]&nbsp;]&nbsp;)</span><span class="signature-type"> &rarr;&nbsp;{Promise.&lt;Array.&lt;<a href="global.html#PluginData">PluginData</a>>>}</span></h4>
		</dt>
<dd class="symbol-details function public  collapsible-symbol">
	<div class="symbol-details-inner">
			<div class="callout callout-primary"><h5>Description</h5>		<div class="description"><p>Gets a list of plugins that depend on the given plugin.</p></div>
			</div>			<div class="callout callout-info">
				<h5>Parameters</h5>
				<table class="params table table-striped">
					<thead>
					<tr>
							<th>Name</th>
						<th>Type</th>
							<th>Attributes</th>
							<th>Default</th>
						<th class="last">Description</th>
					</tr>
					</thead>
					<tbody>
						<tr>
								<td><code>name</code></td>
							<td><span class="param-type">string</span></td>
								<td class="attributes"></td>
								<td></td>
							<td class="last">
									<p>Name or id of the plugin.</p>
							</td>
						</tr>
						<tr>
								<td><code>recursive</code></td>
							<td><span class="param-type">boolean</span></td>
								<td class="attributes">&lt;optional&gt;<br/></td>
								<td>true</td>
							<td class="last">
									<p>Finds indirect dependencies also.</p>
							</td>
						</tr>
						<tr>
								<td><code>includeDisabled</code></td>
							<td><span class="param-type">boolean</span></td>
								<td class="attributes">&lt;optional&gt;<br/></td>
								<td>false</td>
							<td class="last">
									<p>Include disabled plugins</p>
							</td>
						</tr>
					</tbody>
				</table>
			</div>
			<div class="callout callout-success"><h5>Returns</h5>		<form class="form-horizontal returns">
							<div class="form-group">
								<label class="col-sm-3 control-label returns-type"><span class="param-type">Promise.&lt;Array.&lt;<a href="global.html#PluginData">PluginData</a>>></span></label>
								<div class="col-sm-9">
									<div class="form-control-static returns-description"><ul>
			<li>Array of plugins.</li>
			</ul></div>
								</div>
							</div>
					</form>
			</div>			<div class="callout callout-default"><h5>Details</h5>		<form class="form-horizontal details">
			
			
			
			
			
			
			
			
			
			
			
			
			
			
			
							<!-- source -->
							<div class="form-group">
								<label class="col-sm-3 control-label">Source</label>
								<div class="col-sm-9">
									<p class="form-control-static"><a href="src_room_components_PluginController.js.html">src/room/components/PluginController.js</a>, <a href="src_room_components_PluginController.js.html#line-106">line 106</a></p>
								</div>
							</div>
			
			
			
			
					</form>
			</div>	</div>
</dd>
											<hr/>
											<dt class="symbol-title function public collapsible-symbol">
			<h4 id="hasPlugin" class="function public"><span class="signature-attribs">&lt;async> </span><span class="name">hasPlugin</span><span class="signature-params">( <span class="signature-param">name</span>&nbsp;)</span><span class="signature-type"> &rarr;&nbsp;{Promise.&lt;boolean>}</span></h4>
		</dt>
<dd class="symbol-details function public  collapsible-symbol">
	<div class="symbol-details-inner">
			<div class="callout callout-primary"><h5>Description</h5>		<div class="description"><p>Checks if the room has a plugin with given name loaded.</p></div>
			</div>			<div class="callout callout-info">
				<h5>Parameters</h5>
				<table class="params table table-striped">
					<thead>
					<tr>
							<th>Name</th>
						<th>Type</th>
						<th class="last">Description</th>
					</tr>
					</thead>
					<tbody>
						<tr>
								<td><code>name</code></td>
							<td><span class="param-type">string</span></td>
							<td class="last">
									<p>Name of the plugin.</p>
							</td>
						</tr>
					</tbody>
				</table>
			</div>
			<div class="callout callout-success"><h5>Returns</h5>		<form class="form-horizontal returns">
							<div class="form-group">
								<label class="col-sm-3 control-label returns-type"><span class="param-type">Promise.&lt;boolean></span></label>
								<div class="col-sm-9">
									<div class="form-control-static returns-description"><ul>
			<li><code>true</code> if it had the plugin, <code>false</code> if not.</li>
			</ul></div>
								</div>
							</div>
					</form>
			</div>			<div class="callout callout-default"><h5>Details</h5>		<form class="form-horizontal details">
			
			
			
			
			
			
			
			
			
			
			
			
			
			
			
							<!-- source -->
							<div class="form-group">
								<label class="col-sm-3 control-label">Source</label>
								<div class="col-sm-9">
									<p class="form-control-static"><a href="src_room_components_PluginController.js.html">src/room/components/PluginController.js</a>, <a href="src_room_components_PluginController.js.html#line-128">line 128</a></p>
								</div>
							</div>
			
			
			
			
					</form>
			</div>	</div>
</dd>
											<hr/>
											<dt class="symbol-title function public collapsible-symbol">
			<h4 id="addPlugin" class="function public"><span class="signature-attribs">&lt;async> </span><span class="name">addPlugin</span><span class="signature-params">( <span class="signature-param">plugin</span> [,&nbsp;<span class="signature-param">pluginConfig</span>&nbsp;]&nbsp;)</span><span class="signature-type"> &rarr;&nbsp;{Promise.&lt;number>}</span></h4>
		</dt>
<dd class="symbol-details function public  collapsible-symbol">
	<div class="symbol-details-inner">
			<div class="callout callout-primary"><h5>Description</h5>		<div class="description"><p>Adds a new plugin.</p>
			<p>If the <code>plugin</code> is <code>string</code>, then it will be loaded from the available
			repositories.</p>
			<p>If the <code>plugin</code> is <a href="global.html#Plugin">Plugin</a>, then it will be loaded
			from contents of <code>Plugin</code>.</p></div>
			</div>			<div class="callout callout-info">
				<h5>Parameters</h5>
				<table class="params table table-striped">
					<thead>
					<tr>
							<th>Name</th>
						<th>Type</th>
							<th>Attributes</th>
						<th class="last">Description</th>
					</tr>
					</thead>
					<tbody>
						<tr>
								<td><code>plugin</code></td>
							<td><span class="param-type">string</span> | <span class="param-type"><a href="global.html#Plugin">Plugin</a></span></td>
								<td class="attributes"></td>
							<td class="last">
									<p>Plugins name if loading from
			repositories or plugin definition if loading it from an object.</p>
							</td>
						</tr>
						<tr>
								<td><code>pluginConfig</code></td>
							<td><span class="param-type">object</span></td>
								<td class="attributes">&lt;optional&gt;<br/></td>
							<td class="last">
									<p>Configuration options for the plugin.</p>
							</td>
						</tr>
					</tbody>
				</table>
			</div>
			<div class="callout callout-success"><h5>Returns</h5>		<form class="form-horizontal returns">
							<div class="form-group">
								<label class="col-sm-3 control-label returns-type"><span class="param-type">Promise.&lt;number></span></label>
								<div class="col-sm-9">
									<div class="form-control-static returns-description"><ul>
			<li>Plugin ID if the plugin and all of its dependencies
			have been loaded, -1 otherwise.</li>
			</ul></div>
								</div>
							</div>
					</form>
			</div>			<div class="callout callout-default"><h5>Details</h5>		<form class="form-horizontal details">
			
			
			
			
			
			
			
			
			
			
			
			
			
			
			
							<!-- source -->
							<div class="form-group">
								<label class="col-sm-3 control-label">Source</label>
								<div class="col-sm-9">
									<p class="form-control-static"><a href="src_room_components_PluginController.js.html">src/room/components/PluginController.js</a>, <a href="src_room_components_PluginController.js.html#line-149">line 149</a></p>
								</div>
							</div>
			
			
			
			
					</form>
			</div>	</div>
</dd>
											<hr/>
											<dt class="symbol-title function public collapsible-symbol">
			<h4 id="removePlugin" class="function public"><span class="signature-attribs">&lt;async> </span><span class="name">removePlugin</span><span class="signature-params">( <span class="signature-param">pluginName</span> [,&nbsp;<span class="signature-param">safe</span>&nbsp;]&nbsp;)</span><span class="signature-type"> &rarr;&nbsp;{Promise.&lt;boolean>}</span></h4>
		</dt>
<dd class="symbol-details function public  collapsible-symbol">
	<div class="symbol-details-inner">
			<div class="callout callout-primary"><h5>Description</h5>		<div class="description"><p>Removes a plugin.</p></div>
			</div>			<div class="callout callout-info">
				<h5>Parameters</h5>
				<table class="params table table-striped">
					<thead>
					<tr>
							<th>Name</th>
						<th>Type</th>
							<th>Attributes</th>
							<th>Default</th>
						<th class="last">Description</th>
					</tr>
					</thead>
					<tbody>
						<tr>
								<td><code>pluginName</code></td>
							<td><span class="param-type">string</span></td>
								<td class="attributes"></td>
								<td></td>
							<td class="last">
									<p>Plugins name.</p>
							</td>
						</tr>
						<tr>
								<td><code>safe</code></td>
							<td><span class="param-type">boolean</span></td>
								<td class="attributes">&lt;optional&gt;<br/></td>
								<td>true</td>
							<td class="last">
									<p>Remove plugin safely (see HHM
			PluginManager#removePlugin).</p>
							</td>
						</tr>
					</tbody>
				</table>
			</div>
			<div class="callout callout-success"><h5>Returns</h5>		<form class="form-horizontal returns">
							<div class="form-group">
								<label class="col-sm-3 control-label returns-type"><span class="param-type">Promise.&lt;boolean></span></label>
								<div class="col-sm-9">
									<div class="form-control-static returns-description"><ul>
			<li>Whether the removal was successful.</li>
			</ul></div>
								</div>
							</div>
					</form>
			</div>			<div class="callout callout-default"><h5>Details</h5>		<form class="form-horizontal details">
			
			
			
			
			
			
			
			
			
			
			
			
			
			
			
							<!-- source -->
							<div class="form-group">
								<label class="col-sm-3 control-label">Source</label>
								<div class="col-sm-9">
									<p class="form-control-static"><a href="src_room_components_PluginController.js.html">src/room/components/PluginController.js</a>, <a href="src_room_components_PluginController.js.html#line-196">line 196</a></p>
								</div>
							</div>
			
			
			
			
					</form>
			</div>	</div>
</dd>
											<hr/>
											<dt class="symbol-title function public collapsible-symbol">
			<h4 id="setPluginConfig" class="function public"><span class="signature-attribs">&lt;async> </span><span class="name">setPluginConfig</span><span class="signature-params">( <span class="signature-param">pluginConfig</span> [,&nbsp;<span class="signature-param">pluginName</span>&nbsp;]&nbsp;)</span><span class="signature-type"></span></h4>
		</dt>
<dd class="symbol-details function public  collapsible-symbol">
	<div class="symbol-details-inner">
			<div class="callout callout-primary"><h5>Description</h5>		<div class="description"><p>Sets the rooms plugin config. Merges the new config with the old one.</p>
			<p>Tries to load plugins that are not loaded from the available
			repositories and removes the loaded plugins that are not in the given
			config.</p>
			<p>If <code>pluginName</code> is given then only config for the given plugin
			is set.</p></div>
			</div>			<div class="callout callout-info">
				<h5>Parameters</h5>
				<table class="params table table-striped">
					<thead>
					<tr>
							<th>Name</th>
						<th>Type</th>
							<th>Attributes</th>
						<th class="last">Description</th>
					</tr>
					</thead>
					<tbody>
						<tr>
								<td><code>pluginConfig</code></td>
							<td><span class="param-type">object</span></td>
								<td class="attributes"></td>
							<td class="last">
									<p>Room wide config or plugins config.</p>
							</td>
						</tr>
						<tr>
								<td><code>pluginName</code></td>
							<td><span class="param-type">string</span></td>
								<td class="attributes">&lt;optional&gt;<br/></td>
							<td class="last">
									<p>Name of the plugin if wanting to change
			config of only one plugin.</p>
							</td>
						</tr>
					</tbody>
				</table>
			</div>
			<div class="callout callout-default"><h5>Details</h5>		<form class="form-horizontal details">
			
			
			
			
			
			
			
			
			
			
			
			
			
			
			
							<!-- source -->
							<div class="form-group">
								<label class="col-sm-3 control-label">Source</label>
								<div class="col-sm-9">
									<p class="form-control-static"><a href="src_room_components_PluginController.js.html">src/room/components/PluginController.js</a>, <a href="src_room_components_PluginController.js.html#line-224">line 224</a></p>
								</div>
							</div>
			
			
			
			
					</form>
			</div>	</div>
</dd>
											<hr/>
											<dt class="symbol-title function public collapsible-symbol">
			<h4 id="getPluginConfig" class="function public"><span class="signature-attribs">&lt;async> </span><span class="name">getPluginConfig</span><span class="signature-params">( [&nbsp;<span class="signature-param">pluginName</span>&nbsp;]&nbsp;)</span><span class="signature-type"> &rarr;&nbsp;{Promise.&lt;object>}</span></h4>
		</dt>
<dd class="symbol-details function public  collapsible-symbol">
	<div class="symbol-details-inner">
			<div class="callout callout-primary"><h5>Description</h5>		<div class="description"><p>Returns the plugin config for all loaded plugins in the room or
			if <code>pluginName</code> is given, then return the config for that plugin.</p></div>
			</div>			<div class="callout callout-info">
				<h5>Parameters</h5>
				<table class="params table table-striped">
					<thead>
					<tr>
							<th>Name</th>
						<th>Type</th>
							<th>Attributes</th>
						<th class="last">Description</th>
					</tr>
					</thead>
					<tbody>
						<tr>
								<td><code>pluginName</code></td>
							<td><span class="param-type">string</span></td>
								<td class="attributes">&lt;optional&gt;<br/></td>
							<td class="last">
									<p>The name of the plugin.</p>
							</td>
						</tr>
					</tbody>
				</table>
			</div>
			<div class="callout callout-success"><h5>Returns</h5>		<form class="form-horizontal returns">
							<div class="form-group">
								<label class="col-sm-3 control-label returns-type"><span class="param-type">Promise.&lt;object></span></label>
								<div class="col-sm-9">
									<div class="form-control-static returns-description"><ul>
			<li>The config object of plugin(s).</li>
			</ul></div>
								</div>
							</div>
					</form>
			</div>			<div class="callout callout-default"><h5>Details</h5>		<form class="form-horizontal details">
			
			
			
			
			
			
			
			
			
			
			
			
			
			
			
							<!-- source -->
							<div class="form-group">
								<label class="col-sm-3 control-label">Source</label>
								<div class="col-sm-9">
<<<<<<< HEAD
									<p class="form-control-static"><a href="src_room_components_PluginController.js.html">src/room/components/PluginController.js</a>, <a href="src_room_components_PluginController.js.html#line-331">line 331</a></p>
=======
									<p class="form-control-static"><a href="src_room_components_PluginController.js.html">src/room/components/PluginController.js</a>, <a href="src_room_components_PluginController.js.html#line-324">line 324</a></p>
>>>>>>> b9e00841
								</div>
							</div>
			
			
			
			
					</form>
			</div>	</div>
</dd>
									</dl>
							</article>
					</section>
			</div>
				<div class="col-md-3 side-content">
					<nav class="toc hidden-print hidden-sm hidden-xs"></nav>
				</div>
		</div>
	</div>
	<footer>
				<div class="copyright">© Oskari Pöntinen 2019</div>
<<<<<<< HEAD
			<div class="generated-by">Documentation generated by <a href="https://github.com/jsdoc3/jsdoc">JSDoc 3.6.3</a> on 19th Apr 2020 using the <a href="https://github.com/steveush/foodoc">FooDoc template</a>.</div>
=======
			<div class="generated-by">Documentation generated by <a href="https://github.com/jsdoc3/jsdoc">JSDoc 3.6.3</a> on 8th May 2020 using the <a href="https://github.com/steveush/foodoc">FooDoc template</a>.</div>
>>>>>>> b9e00841
	</footer>
	<script src="js/jquery.min.js"></script>
	<script src="js/bootstrap.min.js"></script>
	<script src="js/clipboard.min.js"></script>
	<script src="js/prism.min.js"></script>
	<script src="js/template.min.js"></script>
		<!-- start:lunr-search-modal.hbs -->
		<div class="modal fade" id="lunr-search-modal">
			<div class="modal-dialog">
				<div class="modal-content">
					<div class="modal-header">
						<button type="button" class="close" data-dismiss="modal" aria-label="Close"><span aria-hidden="true">&times;</span></button>
						<h4 class="modal-title">Search results</h4>
					</div>
					<div class="modal-body" id="lunr-search-body">
					</div>
					<div class="modal-footer" id="lunr-search-footer">
						<button type="button" class="btn btn-default" data-dismiss="modal">Close</button>
					</div>
				</div><!-- /.modal-content -->
			</div><!-- /.modal-dialog -->
		</div>
		<!-- end:lunr-search-modal.hbs -->		<script src="js/lunr.min.js"></script>
	
</body>
</html><|MERGE_RESOLUTION|>--- conflicted
+++ resolved
@@ -1,926 +1,918 @@
-<!DOCTYPE html>
-<html lang="en">
-<head>
-	<meta charset="utf-8">
-	<meta name="viewport" content="width=device-width">
-		<title>PluginController</title>
-		<!--[if lt IE 9]>
-		<script src="//html5shiv.googlecode.com/svn/trunk/html5.js"></script>
-		<![endif]-->
-		<link href="https://fonts.googleapis.com/css?family=PT+Mono" rel="stylesheet">
-		<link type="text/css" rel="stylesheet" href="css/bootstrap.min.css">
-		<link type="text/css" rel="stylesheet" href="css/prism.min.css">
-		<link type="text/css" rel="stylesheet" href="css/template.min.css">
-		<script type="text/javascript">
-			window.TEMPLATE_OPTIONS = {"includeDate":true,"dateFormat":"Do MMM YYYY","systemName":"Haxroomie","systemSummary":"Documentation and tutorials.","systemLogo":"","systemColor":"","navMembers":[{"kind":"class","title":"Classes","summary":"All documented classes."},{"kind":"external","title":"Externals","summary":"All documented external members."},{"kind":"global","title":"Globals","summary":"All documented globals."},{"kind":"mixin","title":"Mixins","summary":"All documented mixins."},{"kind":"interface","title":"Interfaces","summary":"All documented interfaces."},{"kind":"module","title":"Modules","summary":"All documented modules."},{"kind":"namespace","title":"Namespaces","summary":"All documented namespaces."},{"kind":"tutorial","title":"Tutorials","summary":"All available tutorials."}],"footer":"","copyright":"© Oskari Pöntinen 2019","linenums":true,"collapseSymbols":true,"inverseNav":true,"inlineNav":false,"outputSourceFiles":true,"sourceRootPath":null,"disablePackagePath":true,"outputSourcePath":false,"showTableOfContents":true,"showAccessFilter":true,"analytics":null,"methodHeadingReturns":true,"sort":"linenum, longname, version, since","search":true,"favicon":null,"stylesheets":[],"scripts":[],"monospaceLinks":false,"cleverLinks":false};
-			window.DOCLET_TOC_ENABLED = true;
-			window.DOCLET_AFILTER_ENABLED = false;
-		</script>
-</head>
-<body>
-	<!-- start:navbar.hbs -->
-	<header class="navbar navbar-default navbar-fixed-top navbar-inverse">
-		<div class="container">
-			<div class="navbar-header">
-				<a class="navbar-brand" href="index.html">
-					Haxroomie
-				</a>
-				<!-- displayed on small devices -->
-				<button class="navbar-toggle" type="button" data-toggle="collapse" data-target="#topNavigation">
-					<span class="icon-bar"></span>
-					<span class="icon-bar"></span>
-					<span class="icon-bar"></span>
-				</button>
-			</div>
-			<div class="navbar-collapse collapse" id="topNavigation">
-				<ul class="nav navbar-nav">
-								<li class="dropdown">
-									<a href="global.html" class="dropdown-toggle" data-toggle="dropdown">Globals<b class="caret"></b></a>
-									<ul class="dropdown-menu">
-											<li><a href="global.html#BrowserAction">BrowserAction</a></li>
-											<li><a href="global.html#File">File</a></li>
-											<li><a href="global.html#Plugin">Plugin</a></li>
-											<li><a href="global.html#PluginData">PluginData</a></li>
-											<li><a href="global.html#Repository">Repository</a></li>
-											<li><a href="global.html#RepositoryData">RepositoryData</a></li>
-											<li><a href="global.html#RoomEventArgs">RoomEventArgs</a></li>
-									</ul>
-								</li>
-								<li class="dropdown">
-									<a href="list_class.html" class="dropdown-toggle" data-toggle="dropdown">Classes<b class="caret"></b></a>
-									<ul class="dropdown-menu">
-											<li><a href="Haxroomie.html">Haxroomie</a></li>
-											<li><a href="PluginController.html">PluginController</a></li>
-											<li><a href="RepositoryController.html">RepositoryController</a></li>
-											<li><a href="RoomController.html">RoomController</a></li>
-									</ul>
-								</li>
-								<li class="dropdown">
-									<a href="list_module.html" class="dropdown-toggle" data-toggle="dropdown">Modules<b class="caret"></b></a>
-									<ul class="dropdown-menu">
-											<li><a href="module-haxroomie.html">haxroomie</a></li>
-									</ul>
-								</li>
-								<li class="dropdown">
-									<a href="list_tutorial.html" class="dropdown-toggle" data-toggle="dropdown">Tutorials<b class="caret"></b></a>
-									<ul class="dropdown-menu">
-											<li><a href="tutorial-custom-hhm-config.html">Custom HHM Config</a></li>
-											<li><a href="tutorial-haxroomie-cli-config.html">haxroomie-cli config file</a></li>
-											<li><a href="tutorial-haxroomie-cli-install.html">Installing haxroomie-cli in Ubuntu</a></li>
-									</ul>
-								</li>
-				</ul>
-					<!-- start:lunr-search-navbar.hbs -->
-					<form class="navbar-form navbar-right" role="search">
-						<div class="input-group">
-							<input type="text" class="form-control" placeholder="Search" id="lunr-search-input">
-							<div class="input-group-btn">
-								<button class="btn btn-default" id="lunr-search-submit">
-									<i class="glyphicon glyphicon-search"></i>
-								</button>
-							</div>
-						</div>
-					</form>
-					<!-- start:lunr-search-navbar.hbs -->		</div>
-		</div>
-	</header>
-	<!-- end:navbar.hbs -->		<div class="page-header">
-			<div class="container">
-				<span class="kind">class</span>
-				<h1><span class="name">PluginController</span></h1>
-			</div>
-		</div>
-	<div class="container content">
-		<div class="row">
-			<div class="col-md-9 main-content">
-						<ol class="breadcrumb">
-							<li><a href="index.html">Home</a></li>
-							<li><a href="list_class.html">Classes</a></li>
-							<li class="active">PluginController</li>
-						</ol>
-					<section>
-							<dl class="symbol primary">
-								<dt class="symbol-title class collapsible-symbol expanded">
-			<h2 class="class"><span class="signature-new">new&nbsp;</span><span class="name">PluginController</span><span class="signature-params">()</span><span class="signature-type"></span></h2>
-</dt>
-<dd class="symbol-details class  collapsible-symbol expanded" style="max-height: 9999px;">
-	<div class="symbol-details-inner">
-			<div class="callout callout-primary"><h5>Description</h5>		<div class="description classdesc"><p>Class for controlling Haxball Headless Manager (HHM) plugins.</p></div>
-			</div>			<div class="callout callout-default"><h5>Details</h5>		<form class="form-horizontal details">
-			
-			
-			
-			
-			
-			
-			
-			
-			
-			
-			
-			
-			
-			
-			
-							<!-- source -->
-							<div class="form-group">
-								<label class="col-sm-3 control-label">Source</label>
-								<div class="col-sm-9">
-									<p class="form-control-static"><a href="src_room_components_PluginController.js.html">src/room/components/PluginController.js</a>, <a href="src_room_components_PluginController.js.html#line-25">line 25</a></p>
-								</div>
-							</div>
-			
-			
-			
-			
-					</form>
-			</div>	</div>
-</dd>
-							</dl>
-							<article class="secondary">
-									<h3>Methods</h3>
-									<dl class="symbol">
-											<hr/>
-											<dt class="symbol-title function public collapsible-symbol">
-			<h4 id="getPlugins" class="function public"><span class="signature-attribs">&lt;async> </span><span class="name">getPlugins</span><span class="signature-params">()</span><span class="signature-type"> &rarr;&nbsp;{Promise.&lt;Array.&lt;<a href="global.html#PluginData">PluginData</a>>>}</span></h4>
-		</dt>
-<dd class="symbol-details function public  collapsible-symbol">
-	<div class="symbol-details-inner">
-			<div class="callout callout-primary"><h5>Description</h5>		<div class="description"><p>Returns loaded plugins.</p></div>
-			</div>			<div class="callout callout-success"><h5>Returns</h5>		<form class="form-horizontal returns">
-							<div class="form-group">
-								<label class="col-sm-3 control-label returns-type"><span class="param-type">Promise.&lt;Array.&lt;<a href="global.html#PluginData">PluginData</a>>></span></label>
-								<div class="col-sm-9">
-									<div class="form-control-static returns-description"><ul>
-			<li>Array of plugins.</li>
-			</ul></div>
-								</div>
-							</div>
-					</form>
-			</div>			<div class="callout callout-default"><h5>Details</h5>		<form class="form-horizontal details">
-			
-			
-			
-			
-			
-			
-			
-			
-			
-			
-			
-			
-			
-			
-			
-							<!-- source -->
-							<div class="form-group">
-								<label class="col-sm-3 control-label">Source</label>
-								<div class="col-sm-9">
-									<p class="form-control-static"><a href="src_room_components_PluginController.js.html">src/room/components/PluginController.js</a>, <a href="src_room_components_PluginController.js.html#line-34">line 34</a></p>
-								</div>
-							</div>
-			
-			
-			
-			
-					</form>
-			</div>	</div>
-</dd>
-											<hr/>
-											<dt class="symbol-title function public collapsible-symbol">
-			<h4 id="getPlugin" class="function public"><span class="signature-attribs">&lt;async> </span><span class="name">getPlugin</span><span class="signature-params">( <span class="signature-param">name</span>&nbsp;)</span><span class="signature-type"> &rarr;&nbsp;{Promise.&lt;?<a href="global.html#PluginData">PluginData</a>>}</span></h4>
-		</dt>
-<dd class="symbol-details function public  collapsible-symbol">
-	<div class="symbol-details-inner">
-			<div class="callout callout-primary"><h5>Description</h5>		<div class="description"><p>Returns PluginData of the given plugin name.</p></div>
-			</div>			<div class="callout callout-info">
-				<h5>Parameters</h5>
-				<table class="params table table-striped">
-					<thead>
-					<tr>
-							<th>Name</th>
-						<th>Type</th>
-						<th class="last">Description</th>
-					</tr>
-					</thead>
-					<tbody>
-						<tr>
-								<td><code>name</code></td>
-							<td><span class="param-type">string</span></td>
-							<td class="last">
-									<p>Name of the plugin.</p>
-							</td>
-						</tr>
-					</tbody>
-				</table>
-			</div>
-			<div class="callout callout-success"><h5>Returns</h5>		<form class="form-horizontal returns">
-							<div class="form-group">
-								<label class="col-sm-3 control-label returns-type"><span class="param-type">Promise.&lt;?<a href="global.html#PluginData">PluginData</a>></span></label>
-								<div class="col-sm-9">
-									<div class="form-control-static returns-description"><ul>
-			<li>Data of the plugin or <code>null</code> if
-			plugin was not found.</li>
-			</ul></div>
-								</div>
-							</div>
-					</form>
-			</div>			<div class="callout callout-default"><h5>Details</h5>		<form class="form-horizontal details">
-			
-			
-			
-			
-			
-			
-			
-			
-			
-			
-			
-			
-			
-			
-			
-							<!-- source -->
-							<div class="form-group">
-								<label class="col-sm-3 control-label">Source</label>
-								<div class="col-sm-9">
-									<p class="form-control-static"><a href="src_room_components_PluginController.js.html">src/room/components/PluginController.js</a>, <a href="src_room_components_PluginController.js.html#line-57">line 57</a></p>
-								</div>
-							</div>
-			
-			
-			
-			
-					</form>
-			</div>	</div>
-</dd>
-											<hr/>
-											<dt class="symbol-title function public collapsible-symbol">
-			<h4 id="enablePlugin" class="function public"><span class="signature-attribs">&lt;async> </span><span class="name">enablePlugin</span><span class="signature-params">( <span class="signature-param">name</span>&nbsp;)</span><span class="signature-type"> &rarr;&nbsp;{Promise.&lt;boolean>}</span></h4>
-		</dt>
-<dd class="symbol-details function public  collapsible-symbol">
-	<div class="symbol-details-inner">
-			<div class="callout callout-primary"><h5>Description</h5>		<div class="description"><p>Enables a HHM plugin with the given name.</p></div>
-			</div>			<div class="callout callout-info">
-				<h5>Parameters</h5>
-				<table class="params table table-striped">
-					<thead>
-					<tr>
-							<th>Name</th>
-						<th>Type</th>
-						<th class="last">Description</th>
-					</tr>
-					</thead>
-					<tbody>
-						<tr>
-								<td><code>name</code></td>
-							<td><span class="param-type">string</span></td>
-							<td class="last">
-									<p>Name of the plugin</p>
-							</td>
-						</tr>
-					</tbody>
-				</table>
-			</div>
-			<div class="callout callout-success"><h5>Returns</h5>		<form class="form-horizontal returns">
-							<div class="form-group">
-								<label class="col-sm-3 control-label returns-type"><span class="param-type">Promise.&lt;boolean></span></label>
-								<div class="col-sm-9">
-									<div class="form-control-static returns-description"><ul>
-			<li><code>true</code> if plugin was enabled, <code>false</code> otherwise.</li>
-			</ul></div>
-								</div>
-							</div>
-					</form>
-			</div>			<div class="callout callout-default"><h5>Details</h5>		<form class="form-horizontal details">
-			
-			
-			
-			
-			
-			
-			
-			
-			
-			
-			
-			
-			
-			
-			
-							<!-- source -->
-							<div class="form-group">
-								<label class="col-sm-3 control-label">Source</label>
-								<div class="col-sm-9">
-									<p class="form-control-static"><a href="src_room_components_PluginController.js.html">src/room/components/PluginController.js</a>, <a href="src_room_components_PluginController.js.html#line-70">line 70</a></p>
-								</div>
-							</div>
-			
-			
-			
-			
-					</form>
-			</div>	</div>
-</dd>
-											<hr/>
-											<dt class="symbol-title function public collapsible-symbol">
-			<h4 id="disablePlugin" class="function public"><span class="signature-attribs">&lt;async> </span><span class="name">disablePlugin</span><span class="signature-params">( <span class="signature-param">name</span> [,&nbsp;<span class="signature-param">recursive</span>&nbsp;]&nbsp;)</span><span class="signature-type"> &rarr;&nbsp;{Promise.&lt;Array.&lt;number>>}</span></h4>
-		</dt>
-<dd class="symbol-details function public  collapsible-symbol">
-	<div class="symbol-details-inner">
-			<div class="callout callout-primary"><h5>Description</h5>		<div class="description"><p>Disables a HHM plugin with the given name.</p>
-			<p>If the name is an Array then
-			it disables all the plugins in the given order.</p></div>
-			</div>			<div class="callout callout-info">
-				<h5>Parameters</h5>
-				<table class="params table table-striped">
-					<thead>
-					<tr>
-							<th>Name</th>
-						<th>Type</th>
-							<th>Attributes</th>
-							<th>Default</th>
-						<th class="last">Description</th>
-					</tr>
-					</thead>
-					<tbody>
-						<tr>
-								<td><code>name</code></td>
-							<td><span class="param-type">string</span></td>
-								<td class="attributes"></td>
-								<td></td>
-							<td class="last">
-									<p>Name the plugin.</p>
-							</td>
-						</tr>
-						<tr>
-								<td><code>recursive</code></td>
-							<td><span class="param-type">boolean</span></td>
-								<td class="attributes">&lt;optional&gt;<br/></td>
-								<td>false</td>
-							<td class="last">
-									<p>If true all the plugins that depend on
-			the plugin will get disabled also.</p>
-							</td>
-						</tr>
-					</tbody>
-				</table>
-			</div>
-			<div class="callout callout-success"><h5>Returns</h5>		<form class="form-horizontal returns">
-							<div class="form-group">
-								<label class="col-sm-3 control-label returns-type"><span class="param-type">Promise.&lt;Array.&lt;number>></span></label>
-								<div class="col-sm-9">
-									<div class="form-control-static returns-description"><ul>
-			<li>Array of disabled plugin IDs or
-			empty array if the plugin could not be disabled or was already disabled.</li>
-			</ul></div>
-								</div>
-							</div>
-					</form>
-			</div>			<div class="callout callout-default"><h5>Details</h5>		<form class="form-horizontal details">
-			
-			
-			
-			
-			
-			
-			
-			
-			
-			
-			
-			
-			
-			
-			
-							<!-- source -->
-							<div class="form-group">
-								<label class="col-sm-3 control-label">Source</label>
-								<div class="col-sm-9">
-									<p class="form-control-static"><a href="src_room_components_PluginController.js.html">src/room/components/PluginController.js</a>, <a href="src_room_components_PluginController.js.html#line-88">line 88</a></p>
-								</div>
-							</div>
-			
-			
-			
-			
-					</form>
-			</div>	</div>
-</dd>
-											<hr/>
-											<dt class="symbol-title function public collapsible-symbol">
-			<h4 id="getPluginsThatDependOn" class="function public"><span class="signature-attribs">&lt;async> </span><span class="name">getPluginsThatDependOn</span><span class="signature-params">( <span class="signature-param">name</span> [,&nbsp;<span class="signature-param">recursive</span> [,&nbsp;<span class="signature-param">includeDisabled</span>&nbsp;]&nbsp;]&nbsp;)</span><span class="signature-type"> &rarr;&nbsp;{Promise.&lt;Array.&lt;<a href="global.html#PluginData">PluginData</a>>>}</span></h4>
-		</dt>
-<dd class="symbol-details function public  collapsible-symbol">
-	<div class="symbol-details-inner">
-			<div class="callout callout-primary"><h5>Description</h5>		<div class="description"><p>Gets a list of plugins that depend on the given plugin.</p></div>
-			</div>			<div class="callout callout-info">
-				<h5>Parameters</h5>
-				<table class="params table table-striped">
-					<thead>
-					<tr>
-							<th>Name</th>
-						<th>Type</th>
-							<th>Attributes</th>
-							<th>Default</th>
-						<th class="last">Description</th>
-					</tr>
-					</thead>
-					<tbody>
-						<tr>
-								<td><code>name</code></td>
-							<td><span class="param-type">string</span></td>
-								<td class="attributes"></td>
-								<td></td>
-							<td class="last">
-									<p>Name or id of the plugin.</p>
-							</td>
-						</tr>
-						<tr>
-								<td><code>recursive</code></td>
-							<td><span class="param-type">boolean</span></td>
-								<td class="attributes">&lt;optional&gt;<br/></td>
-								<td>true</td>
-							<td class="last">
-									<p>Finds indirect dependencies also.</p>
-							</td>
-						</tr>
-						<tr>
-								<td><code>includeDisabled</code></td>
-							<td><span class="param-type">boolean</span></td>
-								<td class="attributes">&lt;optional&gt;<br/></td>
-								<td>false</td>
-							<td class="last">
-									<p>Include disabled plugins</p>
-							</td>
-						</tr>
-					</tbody>
-				</table>
-			</div>
-			<div class="callout callout-success"><h5>Returns</h5>		<form class="form-horizontal returns">
-							<div class="form-group">
-								<label class="col-sm-3 control-label returns-type"><span class="param-type">Promise.&lt;Array.&lt;<a href="global.html#PluginData">PluginData</a>>></span></label>
-								<div class="col-sm-9">
-									<div class="form-control-static returns-description"><ul>
-			<li>Array of plugins.</li>
-			</ul></div>
-								</div>
-							</div>
-					</form>
-			</div>			<div class="callout callout-default"><h5>Details</h5>		<form class="form-horizontal details">
-			
-			
-			
-			
-			
-			
-			
-			
-			
-			
-			
-			
-			
-			
-			
-							<!-- source -->
-							<div class="form-group">
-								<label class="col-sm-3 control-label">Source</label>
-								<div class="col-sm-9">
-									<p class="form-control-static"><a href="src_room_components_PluginController.js.html">src/room/components/PluginController.js</a>, <a href="src_room_components_PluginController.js.html#line-106">line 106</a></p>
-								</div>
-							</div>
-			
-			
-			
-			
-					</form>
-			</div>	</div>
-</dd>
-											<hr/>
-											<dt class="symbol-title function public collapsible-symbol">
-			<h4 id="hasPlugin" class="function public"><span class="signature-attribs">&lt;async> </span><span class="name">hasPlugin</span><span class="signature-params">( <span class="signature-param">name</span>&nbsp;)</span><span class="signature-type"> &rarr;&nbsp;{Promise.&lt;boolean>}</span></h4>
-		</dt>
-<dd class="symbol-details function public  collapsible-symbol">
-	<div class="symbol-details-inner">
-			<div class="callout callout-primary"><h5>Description</h5>		<div class="description"><p>Checks if the room has a plugin with given name loaded.</p></div>
-			</div>			<div class="callout callout-info">
-				<h5>Parameters</h5>
-				<table class="params table table-striped">
-					<thead>
-					<tr>
-							<th>Name</th>
-						<th>Type</th>
-						<th class="last">Description</th>
-					</tr>
-					</thead>
-					<tbody>
-						<tr>
-								<td><code>name</code></td>
-							<td><span class="param-type">string</span></td>
-							<td class="last">
-									<p>Name of the plugin.</p>
-							</td>
-						</tr>
-					</tbody>
-				</table>
-			</div>
-			<div class="callout callout-success"><h5>Returns</h5>		<form class="form-horizontal returns">
-							<div class="form-group">
-								<label class="col-sm-3 control-label returns-type"><span class="param-type">Promise.&lt;boolean></span></label>
-								<div class="col-sm-9">
-									<div class="form-control-static returns-description"><ul>
-			<li><code>true</code> if it had the plugin, <code>false</code> if not.</li>
-			</ul></div>
-								</div>
-							</div>
-					</form>
-			</div>			<div class="callout callout-default"><h5>Details</h5>		<form class="form-horizontal details">
-			
-			
-			
-			
-			
-			
-			
-			
-			
-			
-			
-			
-			
-			
-			
-							<!-- source -->
-							<div class="form-group">
-								<label class="col-sm-3 control-label">Source</label>
-								<div class="col-sm-9">
-									<p class="form-control-static"><a href="src_room_components_PluginController.js.html">src/room/components/PluginController.js</a>, <a href="src_room_components_PluginController.js.html#line-128">line 128</a></p>
-								</div>
-							</div>
-			
-			
-			
-			
-					</form>
-			</div>	</div>
-</dd>
-											<hr/>
-											<dt class="symbol-title function public collapsible-symbol">
-			<h4 id="addPlugin" class="function public"><span class="signature-attribs">&lt;async> </span><span class="name">addPlugin</span><span class="signature-params">( <span class="signature-param">plugin</span> [,&nbsp;<span class="signature-param">pluginConfig</span>&nbsp;]&nbsp;)</span><span class="signature-type"> &rarr;&nbsp;{Promise.&lt;number>}</span></h4>
-		</dt>
-<dd class="symbol-details function public  collapsible-symbol">
-	<div class="symbol-details-inner">
-			<div class="callout callout-primary"><h5>Description</h5>		<div class="description"><p>Adds a new plugin.</p>
-			<p>If the <code>plugin</code> is <code>string</code>, then it will be loaded from the available
-			repositories.</p>
-			<p>If the <code>plugin</code> is <a href="global.html#Plugin">Plugin</a>, then it will be loaded
-			from contents of <code>Plugin</code>.</p></div>
-			</div>			<div class="callout callout-info">
-				<h5>Parameters</h5>
-				<table class="params table table-striped">
-					<thead>
-					<tr>
-							<th>Name</th>
-						<th>Type</th>
-							<th>Attributes</th>
-						<th class="last">Description</th>
-					</tr>
-					</thead>
-					<tbody>
-						<tr>
-								<td><code>plugin</code></td>
-							<td><span class="param-type">string</span> | <span class="param-type"><a href="global.html#Plugin">Plugin</a></span></td>
-								<td class="attributes"></td>
-							<td class="last">
-									<p>Plugins name if loading from
-			repositories or plugin definition if loading it from an object.</p>
-							</td>
-						</tr>
-						<tr>
-								<td><code>pluginConfig</code></td>
-							<td><span class="param-type">object</span></td>
-								<td class="attributes">&lt;optional&gt;<br/></td>
-							<td class="last">
-									<p>Configuration options for the plugin.</p>
-							</td>
-						</tr>
-					</tbody>
-				</table>
-			</div>
-			<div class="callout callout-success"><h5>Returns</h5>		<form class="form-horizontal returns">
-							<div class="form-group">
-								<label class="col-sm-3 control-label returns-type"><span class="param-type">Promise.&lt;number></span></label>
-								<div class="col-sm-9">
-									<div class="form-control-static returns-description"><ul>
-			<li>Plugin ID if the plugin and all of its dependencies
-			have been loaded, -1 otherwise.</li>
-			</ul></div>
-								</div>
-							</div>
-					</form>
-			</div>			<div class="callout callout-default"><h5>Details</h5>		<form class="form-horizontal details">
-			
-			
-			
-			
-			
-			
-			
-			
-			
-			
-			
-			
-			
-			
-			
-							<!-- source -->
-							<div class="form-group">
-								<label class="col-sm-3 control-label">Source</label>
-								<div class="col-sm-9">
-									<p class="form-control-static"><a href="src_room_components_PluginController.js.html">src/room/components/PluginController.js</a>, <a href="src_room_components_PluginController.js.html#line-149">line 149</a></p>
-								</div>
-							</div>
-			
-			
-			
-			
-					</form>
-			</div>	</div>
-</dd>
-											<hr/>
-											<dt class="symbol-title function public collapsible-symbol">
-			<h4 id="removePlugin" class="function public"><span class="signature-attribs">&lt;async> </span><span class="name">removePlugin</span><span class="signature-params">( <span class="signature-param">pluginName</span> [,&nbsp;<span class="signature-param">safe</span>&nbsp;]&nbsp;)</span><span class="signature-type"> &rarr;&nbsp;{Promise.&lt;boolean>}</span></h4>
-		</dt>
-<dd class="symbol-details function public  collapsible-symbol">
-	<div class="symbol-details-inner">
-			<div class="callout callout-primary"><h5>Description</h5>		<div class="description"><p>Removes a plugin.</p></div>
-			</div>			<div class="callout callout-info">
-				<h5>Parameters</h5>
-				<table class="params table table-striped">
-					<thead>
-					<tr>
-							<th>Name</th>
-						<th>Type</th>
-							<th>Attributes</th>
-							<th>Default</th>
-						<th class="last">Description</th>
-					</tr>
-					</thead>
-					<tbody>
-						<tr>
-								<td><code>pluginName</code></td>
-							<td><span class="param-type">string</span></td>
-								<td class="attributes"></td>
-								<td></td>
-							<td class="last">
-									<p>Plugins name.</p>
-							</td>
-						</tr>
-						<tr>
-								<td><code>safe</code></td>
-							<td><span class="param-type">boolean</span></td>
-								<td class="attributes">&lt;optional&gt;<br/></td>
-								<td>true</td>
-							<td class="last">
-									<p>Remove plugin safely (see HHM
-			PluginManager#removePlugin).</p>
-							</td>
-						</tr>
-					</tbody>
-				</table>
-			</div>
-			<div class="callout callout-success"><h5>Returns</h5>		<form class="form-horizontal returns">
-							<div class="form-group">
-								<label class="col-sm-3 control-label returns-type"><span class="param-type">Promise.&lt;boolean></span></label>
-								<div class="col-sm-9">
-									<div class="form-control-static returns-description"><ul>
-			<li>Whether the removal was successful.</li>
-			</ul></div>
-								</div>
-							</div>
-					</form>
-			</div>			<div class="callout callout-default"><h5>Details</h5>		<form class="form-horizontal details">
-			
-			
-			
-			
-			
-			
-			
-			
-			
-			
-			
-			
-			
-			
-			
-							<!-- source -->
-							<div class="form-group">
-								<label class="col-sm-3 control-label">Source</label>
-								<div class="col-sm-9">
-									<p class="form-control-static"><a href="src_room_components_PluginController.js.html">src/room/components/PluginController.js</a>, <a href="src_room_components_PluginController.js.html#line-196">line 196</a></p>
-								</div>
-							</div>
-			
-			
-			
-			
-					</form>
-			</div>	</div>
-</dd>
-											<hr/>
-											<dt class="symbol-title function public collapsible-symbol">
-			<h4 id="setPluginConfig" class="function public"><span class="signature-attribs">&lt;async> </span><span class="name">setPluginConfig</span><span class="signature-params">( <span class="signature-param">pluginConfig</span> [,&nbsp;<span class="signature-param">pluginName</span>&nbsp;]&nbsp;)</span><span class="signature-type"></span></h4>
-		</dt>
-<dd class="symbol-details function public  collapsible-symbol">
-	<div class="symbol-details-inner">
-			<div class="callout callout-primary"><h5>Description</h5>		<div class="description"><p>Sets the rooms plugin config. Merges the new config with the old one.</p>
-			<p>Tries to load plugins that are not loaded from the available
-			repositories and removes the loaded plugins that are not in the given
-			config.</p>
-			<p>If <code>pluginName</code> is given then only config for the given plugin
-			is set.</p></div>
-			</div>			<div class="callout callout-info">
-				<h5>Parameters</h5>
-				<table class="params table table-striped">
-					<thead>
-					<tr>
-							<th>Name</th>
-						<th>Type</th>
-							<th>Attributes</th>
-						<th class="last">Description</th>
-					</tr>
-					</thead>
-					<tbody>
-						<tr>
-								<td><code>pluginConfig</code></td>
-							<td><span class="param-type">object</span></td>
-								<td class="attributes"></td>
-							<td class="last">
-									<p>Room wide config or plugins config.</p>
-							</td>
-						</tr>
-						<tr>
-								<td><code>pluginName</code></td>
-							<td><span class="param-type">string</span></td>
-								<td class="attributes">&lt;optional&gt;<br/></td>
-							<td class="last">
-									<p>Name of the plugin if wanting to change
-			config of only one plugin.</p>
-							</td>
-						</tr>
-					</tbody>
-				</table>
-			</div>
-			<div class="callout callout-default"><h5>Details</h5>		<form class="form-horizontal details">
-			
-			
-			
-			
-			
-			
-			
-			
-			
-			
-			
-			
-			
-			
-			
-							<!-- source -->
-							<div class="form-group">
-								<label class="col-sm-3 control-label">Source</label>
-								<div class="col-sm-9">
-									<p class="form-control-static"><a href="src_room_components_PluginController.js.html">src/room/components/PluginController.js</a>, <a href="src_room_components_PluginController.js.html#line-224">line 224</a></p>
-								</div>
-							</div>
-			
-			
-			
-			
-					</form>
-			</div>	</div>
-</dd>
-											<hr/>
-											<dt class="symbol-title function public collapsible-symbol">
-			<h4 id="getPluginConfig" class="function public"><span class="signature-attribs">&lt;async> </span><span class="name">getPluginConfig</span><span class="signature-params">( [&nbsp;<span class="signature-param">pluginName</span>&nbsp;]&nbsp;)</span><span class="signature-type"> &rarr;&nbsp;{Promise.&lt;object>}</span></h4>
-		</dt>
-<dd class="symbol-details function public  collapsible-symbol">
-	<div class="symbol-details-inner">
-			<div class="callout callout-primary"><h5>Description</h5>		<div class="description"><p>Returns the plugin config for all loaded plugins in the room or
-			if <code>pluginName</code> is given, then return the config for that plugin.</p></div>
-			</div>			<div class="callout callout-info">
-				<h5>Parameters</h5>
-				<table class="params table table-striped">
-					<thead>
-					<tr>
-							<th>Name</th>
-						<th>Type</th>
-							<th>Attributes</th>
-						<th class="last">Description</th>
-					</tr>
-					</thead>
-					<tbody>
-						<tr>
-								<td><code>pluginName</code></td>
-							<td><span class="param-type">string</span></td>
-								<td class="attributes">&lt;optional&gt;<br/></td>
-							<td class="last">
-									<p>The name of the plugin.</p>
-							</td>
-						</tr>
-					</tbody>
-				</table>
-			</div>
-			<div class="callout callout-success"><h5>Returns</h5>		<form class="form-horizontal returns">
-							<div class="form-group">
-								<label class="col-sm-3 control-label returns-type"><span class="param-type">Promise.&lt;object></span></label>
-								<div class="col-sm-9">
-									<div class="form-control-static returns-description"><ul>
-			<li>The config object of plugin(s).</li>
-			</ul></div>
-								</div>
-							</div>
-					</form>
-			</div>			<div class="callout callout-default"><h5>Details</h5>		<form class="form-horizontal details">
-			
-			
-			
-			
-			
-			
-			
-			
-			
-			
-			
-			
-			
-			
-			
-							<!-- source -->
-							<div class="form-group">
-								<label class="col-sm-3 control-label">Source</label>
-								<div class="col-sm-9">
-<<<<<<< HEAD
-									<p class="form-control-static"><a href="src_room_components_PluginController.js.html">src/room/components/PluginController.js</a>, <a href="src_room_components_PluginController.js.html#line-331">line 331</a></p>
-=======
-									<p class="form-control-static"><a href="src_room_components_PluginController.js.html">src/room/components/PluginController.js</a>, <a href="src_room_components_PluginController.js.html#line-324">line 324</a></p>
->>>>>>> b9e00841
-								</div>
-							</div>
-			
-			
-			
-			
-					</form>
-			</div>	</div>
-</dd>
-									</dl>
-							</article>
-					</section>
-			</div>
-				<div class="col-md-3 side-content">
-					<nav class="toc hidden-print hidden-sm hidden-xs"></nav>
-				</div>
-		</div>
-	</div>
-	<footer>
-				<div class="copyright">© Oskari Pöntinen 2019</div>
-<<<<<<< HEAD
-			<div class="generated-by">Documentation generated by <a href="https://github.com/jsdoc3/jsdoc">JSDoc 3.6.3</a> on 19th Apr 2020 using the <a href="https://github.com/steveush/foodoc">FooDoc template</a>.</div>
-=======
-			<div class="generated-by">Documentation generated by <a href="https://github.com/jsdoc3/jsdoc">JSDoc 3.6.3</a> on 8th May 2020 using the <a href="https://github.com/steveush/foodoc">FooDoc template</a>.</div>
->>>>>>> b9e00841
-	</footer>
-	<script src="js/jquery.min.js"></script>
-	<script src="js/bootstrap.min.js"></script>
-	<script src="js/clipboard.min.js"></script>
-	<script src="js/prism.min.js"></script>
-	<script src="js/template.min.js"></script>
-		<!-- start:lunr-search-modal.hbs -->
-		<div class="modal fade" id="lunr-search-modal">
-			<div class="modal-dialog">
-				<div class="modal-content">
-					<div class="modal-header">
-						<button type="button" class="close" data-dismiss="modal" aria-label="Close"><span aria-hidden="true">&times;</span></button>
-						<h4 class="modal-title">Search results</h4>
-					</div>
-					<div class="modal-body" id="lunr-search-body">
-					</div>
-					<div class="modal-footer" id="lunr-search-footer">
-						<button type="button" class="btn btn-default" data-dismiss="modal">Close</button>
-					</div>
-				</div><!-- /.modal-content -->
-			</div><!-- /.modal-dialog -->
-		</div>
-		<!-- end:lunr-search-modal.hbs -->		<script src="js/lunr.min.js"></script>
-	
-</body>
+<!DOCTYPE html>
+<html lang="en">
+<head>
+	<meta charset="utf-8">
+	<meta name="viewport" content="width=device-width">
+		<title>PluginController</title>
+		<!--[if lt IE 9]>
+		<script src="//html5shiv.googlecode.com/svn/trunk/html5.js"></script>
+		<![endif]-->
+		<link href="https://fonts.googleapis.com/css?family=PT+Mono" rel="stylesheet">
+		<link type="text/css" rel="stylesheet" href="css/bootstrap.min.css">
+		<link type="text/css" rel="stylesheet" href="css/prism.min.css">
+		<link type="text/css" rel="stylesheet" href="css/template.min.css">
+		<script type="text/javascript">
+			window.TEMPLATE_OPTIONS = {"includeDate":true,"dateFormat":"Do MMM YYYY","systemName":"Haxroomie","systemSummary":"Documentation and tutorials.","systemLogo":"","systemColor":"","navMembers":[{"kind":"class","title":"Classes","summary":"All documented classes."},{"kind":"external","title":"Externals","summary":"All documented external members."},{"kind":"global","title":"Globals","summary":"All documented globals."},{"kind":"mixin","title":"Mixins","summary":"All documented mixins."},{"kind":"interface","title":"Interfaces","summary":"All documented interfaces."},{"kind":"module","title":"Modules","summary":"All documented modules."},{"kind":"namespace","title":"Namespaces","summary":"All documented namespaces."},{"kind":"tutorial","title":"Tutorials","summary":"All available tutorials."}],"footer":"","copyright":"© Oskari Pöntinen 2019","linenums":true,"collapseSymbols":true,"inverseNav":true,"inlineNav":false,"outputSourceFiles":true,"sourceRootPath":null,"disablePackagePath":true,"outputSourcePath":false,"showTableOfContents":true,"showAccessFilter":true,"analytics":null,"methodHeadingReturns":true,"sort":"linenum, longname, version, since","search":true,"favicon":null,"stylesheets":[],"scripts":[],"monospaceLinks":false,"cleverLinks":false};
+			window.DOCLET_TOC_ENABLED = true;
+			window.DOCLET_AFILTER_ENABLED = false;
+		</script>
+</head>
+<body>
+	<!-- start:navbar.hbs -->
+	<header class="navbar navbar-default navbar-fixed-top navbar-inverse">
+		<div class="container">
+			<div class="navbar-header">
+				<a class="navbar-brand" href="index.html">
+					Haxroomie
+				</a>
+				<!-- displayed on small devices -->
+				<button class="navbar-toggle" type="button" data-toggle="collapse" data-target="#topNavigation">
+					<span class="icon-bar"></span>
+					<span class="icon-bar"></span>
+					<span class="icon-bar"></span>
+				</button>
+			</div>
+			<div class="navbar-collapse collapse" id="topNavigation">
+				<ul class="nav navbar-nav">
+								<li class="dropdown">
+									<a href="global.html" class="dropdown-toggle" data-toggle="dropdown">Globals<b class="caret"></b></a>
+									<ul class="dropdown-menu">
+											<li><a href="global.html#BrowserAction">BrowserAction</a></li>
+											<li><a href="global.html#File">File</a></li>
+											<li><a href="global.html#Plugin">Plugin</a></li>
+											<li><a href="global.html#PluginData">PluginData</a></li>
+											<li><a href="global.html#Repository">Repository</a></li>
+											<li><a href="global.html#RepositoryData">RepositoryData</a></li>
+											<li><a href="global.html#RoomEventArgs">RoomEventArgs</a></li>
+									</ul>
+								</li>
+								<li class="dropdown">
+									<a href="list_class.html" class="dropdown-toggle" data-toggle="dropdown">Classes<b class="caret"></b></a>
+									<ul class="dropdown-menu">
+											<li><a href="Haxroomie.html">Haxroomie</a></li>
+											<li><a href="PluginController.html">PluginController</a></li>
+											<li><a href="RepositoryController.html">RepositoryController</a></li>
+											<li><a href="RoomController.html">RoomController</a></li>
+									</ul>
+								</li>
+								<li class="dropdown">
+									<a href="list_module.html" class="dropdown-toggle" data-toggle="dropdown">Modules<b class="caret"></b></a>
+									<ul class="dropdown-menu">
+											<li><a href="module-haxroomie.html">haxroomie</a></li>
+									</ul>
+								</li>
+								<li class="dropdown">
+									<a href="list_tutorial.html" class="dropdown-toggle" data-toggle="dropdown">Tutorials<b class="caret"></b></a>
+									<ul class="dropdown-menu">
+											<li><a href="tutorial-custom-hhm-config.html">Custom HHM Config</a></li>
+											<li><a href="tutorial-haxroomie-cli-config.html">haxroomie-cli config file</a></li>
+											<li><a href="tutorial-haxroomie-cli-install.html">Installing haxroomie-cli in Ubuntu</a></li>
+									</ul>
+								</li>
+				</ul>
+					<!-- start:lunr-search-navbar.hbs -->
+					<form class="navbar-form navbar-right" role="search">
+						<div class="input-group">
+							<input type="text" class="form-control" placeholder="Search" id="lunr-search-input">
+							<div class="input-group-btn">
+								<button class="btn btn-default" id="lunr-search-submit">
+									<i class="glyphicon glyphicon-search"></i>
+								</button>
+							</div>
+						</div>
+					</form>
+					<!-- start:lunr-search-navbar.hbs -->		</div>
+		</div>
+	</header>
+	<!-- end:navbar.hbs -->		<div class="page-header">
+			<div class="container">
+				<span class="kind">class</span>
+				<h1><span class="name">PluginController</span></h1>
+			</div>
+		</div>
+	<div class="container content">
+		<div class="row">
+			<div class="col-md-9 main-content">
+						<ol class="breadcrumb">
+							<li><a href="index.html">Home</a></li>
+							<li><a href="list_class.html">Classes</a></li>
+							<li class="active">PluginController</li>
+						</ol>
+					<section>
+							<dl class="symbol primary">
+								<dt class="symbol-title class collapsible-symbol expanded">
+			<h2 class="class"><span class="signature-new">new&nbsp;</span><span class="name">PluginController</span><span class="signature-params">()</span><span class="signature-type"></span></h2>
+</dt>
+<dd class="symbol-details class  collapsible-symbol expanded" style="max-height: 9999px;">
+	<div class="symbol-details-inner">
+			<div class="callout callout-primary"><h5>Description</h5>		<div class="description classdesc"><p>Class for controlling Haxball Headless Manager (HHM) plugins.</p></div>
+			</div>			<div class="callout callout-default"><h5>Details</h5>		<form class="form-horizontal details">
+			
+			
+			
+			
+			
+			
+			
+			
+			
+			
+			
+			
+			
+			
+			
+							<!-- source -->
+							<div class="form-group">
+								<label class="col-sm-3 control-label">Source</label>
+								<div class="col-sm-9">
+									<p class="form-control-static"><a href="src_room_components_PluginController.js.html">src/room/components/PluginController.js</a>, <a href="src_room_components_PluginController.js.html#line-25">line 25</a></p>
+								</div>
+							</div>
+			
+			
+			
+			
+					</form>
+			</div>	</div>
+</dd>
+							</dl>
+							<article class="secondary">
+									<h3>Methods</h3>
+									<dl class="symbol">
+											<hr/>
+											<dt class="symbol-title function public collapsible-symbol">
+			<h4 id="getPlugins" class="function public"><span class="signature-attribs">&lt;async> </span><span class="name">getPlugins</span><span class="signature-params">()</span><span class="signature-type"> &rarr;&nbsp;{Promise.&lt;Array.&lt;<a href="global.html#PluginData">PluginData</a>>>}</span></h4>
+		</dt>
+<dd class="symbol-details function public  collapsible-symbol">
+	<div class="symbol-details-inner">
+			<div class="callout callout-primary"><h5>Description</h5>		<div class="description"><p>Returns loaded plugins.</p></div>
+			</div>			<div class="callout callout-success"><h5>Returns</h5>		<form class="form-horizontal returns">
+							<div class="form-group">
+								<label class="col-sm-3 control-label returns-type"><span class="param-type">Promise.&lt;Array.&lt;<a href="global.html#PluginData">PluginData</a>>></span></label>
+								<div class="col-sm-9">
+									<div class="form-control-static returns-description"><ul>
+			<li>Array of plugins.</li>
+			</ul></div>
+								</div>
+							</div>
+					</form>
+			</div>			<div class="callout callout-default"><h5>Details</h5>		<form class="form-horizontal details">
+			
+			
+			
+			
+			
+			
+			
+			
+			
+			
+			
+			
+			
+			
+			
+							<!-- source -->
+							<div class="form-group">
+								<label class="col-sm-3 control-label">Source</label>
+								<div class="col-sm-9">
+									<p class="form-control-static"><a href="src_room_components_PluginController.js.html">src/room/components/PluginController.js</a>, <a href="src_room_components_PluginController.js.html#line-34">line 34</a></p>
+								</div>
+							</div>
+			
+			
+			
+			
+					</form>
+			</div>	</div>
+</dd>
+											<hr/>
+											<dt class="symbol-title function public collapsible-symbol">
+			<h4 id="getPlugin" class="function public"><span class="signature-attribs">&lt;async> </span><span class="name">getPlugin</span><span class="signature-params">( <span class="signature-param">name</span>&nbsp;)</span><span class="signature-type"> &rarr;&nbsp;{Promise.&lt;?<a href="global.html#PluginData">PluginData</a>>}</span></h4>
+		</dt>
+<dd class="symbol-details function public  collapsible-symbol">
+	<div class="symbol-details-inner">
+			<div class="callout callout-primary"><h5>Description</h5>		<div class="description"><p>Returns PluginData of the given plugin name.</p></div>
+			</div>			<div class="callout callout-info">
+				<h5>Parameters</h5>
+				<table class="params table table-striped">
+					<thead>
+					<tr>
+							<th>Name</th>
+						<th>Type</th>
+						<th class="last">Description</th>
+					</tr>
+					</thead>
+					<tbody>
+						<tr>
+								<td><code>name</code></td>
+							<td><span class="param-type">string</span></td>
+							<td class="last">
+									<p>Name of the plugin.</p>
+							</td>
+						</tr>
+					</tbody>
+				</table>
+			</div>
+			<div class="callout callout-success"><h5>Returns</h5>		<form class="form-horizontal returns">
+							<div class="form-group">
+								<label class="col-sm-3 control-label returns-type"><span class="param-type">Promise.&lt;?<a href="global.html#PluginData">PluginData</a>></span></label>
+								<div class="col-sm-9">
+									<div class="form-control-static returns-description"><ul>
+			<li>Data of the plugin or <code>null</code> if
+			plugin was not found.</li>
+			</ul></div>
+								</div>
+							</div>
+					</form>
+			</div>			<div class="callout callout-default"><h5>Details</h5>		<form class="form-horizontal details">
+			
+			
+			
+			
+			
+			
+			
+			
+			
+			
+			
+			
+			
+			
+			
+							<!-- source -->
+							<div class="form-group">
+								<label class="col-sm-3 control-label">Source</label>
+								<div class="col-sm-9">
+									<p class="form-control-static"><a href="src_room_components_PluginController.js.html">src/room/components/PluginController.js</a>, <a href="src_room_components_PluginController.js.html#line-57">line 57</a></p>
+								</div>
+							</div>
+			
+			
+			
+			
+					</form>
+			</div>	</div>
+</dd>
+											<hr/>
+											<dt class="symbol-title function public collapsible-symbol">
+			<h4 id="enablePlugin" class="function public"><span class="signature-attribs">&lt;async> </span><span class="name">enablePlugin</span><span class="signature-params">( <span class="signature-param">name</span>&nbsp;)</span><span class="signature-type"> &rarr;&nbsp;{Promise.&lt;boolean>}</span></h4>
+		</dt>
+<dd class="symbol-details function public  collapsible-symbol">
+	<div class="symbol-details-inner">
+			<div class="callout callout-primary"><h5>Description</h5>		<div class="description"><p>Enables a HHM plugin with the given name.</p></div>
+			</div>			<div class="callout callout-info">
+				<h5>Parameters</h5>
+				<table class="params table table-striped">
+					<thead>
+					<tr>
+							<th>Name</th>
+						<th>Type</th>
+						<th class="last">Description</th>
+					</tr>
+					</thead>
+					<tbody>
+						<tr>
+								<td><code>name</code></td>
+							<td><span class="param-type">string</span></td>
+							<td class="last">
+									<p>Name of the plugin</p>
+							</td>
+						</tr>
+					</tbody>
+				</table>
+			</div>
+			<div class="callout callout-success"><h5>Returns</h5>		<form class="form-horizontal returns">
+							<div class="form-group">
+								<label class="col-sm-3 control-label returns-type"><span class="param-type">Promise.&lt;boolean></span></label>
+								<div class="col-sm-9">
+									<div class="form-control-static returns-description"><ul>
+			<li><code>true</code> if plugin was enabled, <code>false</code> otherwise.</li>
+			</ul></div>
+								</div>
+							</div>
+					</form>
+			</div>			<div class="callout callout-default"><h5>Details</h5>		<form class="form-horizontal details">
+			
+			
+			
+			
+			
+			
+			
+			
+			
+			
+			
+			
+			
+			
+			
+							<!-- source -->
+							<div class="form-group">
+								<label class="col-sm-3 control-label">Source</label>
+								<div class="col-sm-9">
+									<p class="form-control-static"><a href="src_room_components_PluginController.js.html">src/room/components/PluginController.js</a>, <a href="src_room_components_PluginController.js.html#line-70">line 70</a></p>
+								</div>
+							</div>
+			
+			
+			
+			
+					</form>
+			</div>	</div>
+</dd>
+											<hr/>
+											<dt class="symbol-title function public collapsible-symbol">
+			<h4 id="disablePlugin" class="function public"><span class="signature-attribs">&lt;async> </span><span class="name">disablePlugin</span><span class="signature-params">( <span class="signature-param">name</span> [,&nbsp;<span class="signature-param">recursive</span>&nbsp;]&nbsp;)</span><span class="signature-type"> &rarr;&nbsp;{Promise.&lt;Array.&lt;number>>}</span></h4>
+		</dt>
+<dd class="symbol-details function public  collapsible-symbol">
+	<div class="symbol-details-inner">
+			<div class="callout callout-primary"><h5>Description</h5>		<div class="description"><p>Disables a HHM plugin with the given name.</p>
+			<p>If the name is an Array then
+			it disables all the plugins in the given order.</p></div>
+			</div>			<div class="callout callout-info">
+				<h5>Parameters</h5>
+				<table class="params table table-striped">
+					<thead>
+					<tr>
+							<th>Name</th>
+						<th>Type</th>
+							<th>Attributes</th>
+							<th>Default</th>
+						<th class="last">Description</th>
+					</tr>
+					</thead>
+					<tbody>
+						<tr>
+								<td><code>name</code></td>
+							<td><span class="param-type">string</span></td>
+								<td class="attributes"></td>
+								<td></td>
+							<td class="last">
+									<p>Name the plugin.</p>
+							</td>
+						</tr>
+						<tr>
+								<td><code>recursive</code></td>
+							<td><span class="param-type">boolean</span></td>
+								<td class="attributes">&lt;optional&gt;<br/></td>
+								<td>false</td>
+							<td class="last">
+									<p>If true all the plugins that depend on
+			the plugin will get disabled also.</p>
+							</td>
+						</tr>
+					</tbody>
+				</table>
+			</div>
+			<div class="callout callout-success"><h5>Returns</h5>		<form class="form-horizontal returns">
+							<div class="form-group">
+								<label class="col-sm-3 control-label returns-type"><span class="param-type">Promise.&lt;Array.&lt;number>></span></label>
+								<div class="col-sm-9">
+									<div class="form-control-static returns-description"><ul>
+			<li>Array of disabled plugin IDs or
+			empty array if the plugin could not be disabled or was already disabled.</li>
+			</ul></div>
+								</div>
+							</div>
+					</form>
+			</div>			<div class="callout callout-default"><h5>Details</h5>		<form class="form-horizontal details">
+			
+			
+			
+			
+			
+			
+			
+			
+			
+			
+			
+			
+			
+			
+			
+							<!-- source -->
+							<div class="form-group">
+								<label class="col-sm-3 control-label">Source</label>
+								<div class="col-sm-9">
+									<p class="form-control-static"><a href="src_room_components_PluginController.js.html">src/room/components/PluginController.js</a>, <a href="src_room_components_PluginController.js.html#line-88">line 88</a></p>
+								</div>
+							</div>
+			
+			
+			
+			
+					</form>
+			</div>	</div>
+</dd>
+											<hr/>
+											<dt class="symbol-title function public collapsible-symbol">
+			<h4 id="getPluginsThatDependOn" class="function public"><span class="signature-attribs">&lt;async> </span><span class="name">getPluginsThatDependOn</span><span class="signature-params">( <span class="signature-param">name</span> [,&nbsp;<span class="signature-param">recursive</span> [,&nbsp;<span class="signature-param">includeDisabled</span>&nbsp;]&nbsp;]&nbsp;)</span><span class="signature-type"> &rarr;&nbsp;{Promise.&lt;Array.&lt;<a href="global.html#PluginData">PluginData</a>>>}</span></h4>
+		</dt>
+<dd class="symbol-details function public  collapsible-symbol">
+	<div class="symbol-details-inner">
+			<div class="callout callout-primary"><h5>Description</h5>		<div class="description"><p>Gets a list of plugins that depend on the given plugin.</p></div>
+			</div>			<div class="callout callout-info">
+				<h5>Parameters</h5>
+				<table class="params table table-striped">
+					<thead>
+					<tr>
+							<th>Name</th>
+						<th>Type</th>
+							<th>Attributes</th>
+							<th>Default</th>
+						<th class="last">Description</th>
+					</tr>
+					</thead>
+					<tbody>
+						<tr>
+								<td><code>name</code></td>
+							<td><span class="param-type">string</span></td>
+								<td class="attributes"></td>
+								<td></td>
+							<td class="last">
+									<p>Name or id of the plugin.</p>
+							</td>
+						</tr>
+						<tr>
+								<td><code>recursive</code></td>
+							<td><span class="param-type">boolean</span></td>
+								<td class="attributes">&lt;optional&gt;<br/></td>
+								<td>true</td>
+							<td class="last">
+									<p>Finds indirect dependencies also.</p>
+							</td>
+						</tr>
+						<tr>
+								<td><code>includeDisabled</code></td>
+							<td><span class="param-type">boolean</span></td>
+								<td class="attributes">&lt;optional&gt;<br/></td>
+								<td>false</td>
+							<td class="last">
+									<p>Include disabled plugins</p>
+							</td>
+						</tr>
+					</tbody>
+				</table>
+			</div>
+			<div class="callout callout-success"><h5>Returns</h5>		<form class="form-horizontal returns">
+							<div class="form-group">
+								<label class="col-sm-3 control-label returns-type"><span class="param-type">Promise.&lt;Array.&lt;<a href="global.html#PluginData">PluginData</a>>></span></label>
+								<div class="col-sm-9">
+									<div class="form-control-static returns-description"><ul>
+			<li>Array of plugins.</li>
+			</ul></div>
+								</div>
+							</div>
+					</form>
+			</div>			<div class="callout callout-default"><h5>Details</h5>		<form class="form-horizontal details">
+			
+			
+			
+			
+			
+			
+			
+			
+			
+			
+			
+			
+			
+			
+			
+							<!-- source -->
+							<div class="form-group">
+								<label class="col-sm-3 control-label">Source</label>
+								<div class="col-sm-9">
+									<p class="form-control-static"><a href="src_room_components_PluginController.js.html">src/room/components/PluginController.js</a>, <a href="src_room_components_PluginController.js.html#line-106">line 106</a></p>
+								</div>
+							</div>
+			
+			
+			
+			
+					</form>
+			</div>	</div>
+</dd>
+											<hr/>
+											<dt class="symbol-title function public collapsible-symbol">
+			<h4 id="hasPlugin" class="function public"><span class="signature-attribs">&lt;async> </span><span class="name">hasPlugin</span><span class="signature-params">( <span class="signature-param">name</span>&nbsp;)</span><span class="signature-type"> &rarr;&nbsp;{Promise.&lt;boolean>}</span></h4>
+		</dt>
+<dd class="symbol-details function public  collapsible-symbol">
+	<div class="symbol-details-inner">
+			<div class="callout callout-primary"><h5>Description</h5>		<div class="description"><p>Checks if the room has a plugin with given name loaded.</p></div>
+			</div>			<div class="callout callout-info">
+				<h5>Parameters</h5>
+				<table class="params table table-striped">
+					<thead>
+					<tr>
+							<th>Name</th>
+						<th>Type</th>
+						<th class="last">Description</th>
+					</tr>
+					</thead>
+					<tbody>
+						<tr>
+								<td><code>name</code></td>
+							<td><span class="param-type">string</span></td>
+							<td class="last">
+									<p>Name of the plugin.</p>
+							</td>
+						</tr>
+					</tbody>
+				</table>
+			</div>
+			<div class="callout callout-success"><h5>Returns</h5>		<form class="form-horizontal returns">
+							<div class="form-group">
+								<label class="col-sm-3 control-label returns-type"><span class="param-type">Promise.&lt;boolean></span></label>
+								<div class="col-sm-9">
+									<div class="form-control-static returns-description"><ul>
+			<li><code>true</code> if it had the plugin, <code>false</code> if not.</li>
+			</ul></div>
+								</div>
+							</div>
+					</form>
+			</div>			<div class="callout callout-default"><h5>Details</h5>		<form class="form-horizontal details">
+			
+			
+			
+			
+			
+			
+			
+			
+			
+			
+			
+			
+			
+			
+			
+							<!-- source -->
+							<div class="form-group">
+								<label class="col-sm-3 control-label">Source</label>
+								<div class="col-sm-9">
+									<p class="form-control-static"><a href="src_room_components_PluginController.js.html">src/room/components/PluginController.js</a>, <a href="src_room_components_PluginController.js.html#line-128">line 128</a></p>
+								</div>
+							</div>
+			
+			
+			
+			
+					</form>
+			</div>	</div>
+</dd>
+											<hr/>
+											<dt class="symbol-title function public collapsible-symbol">
+			<h4 id="addPlugin" class="function public"><span class="signature-attribs">&lt;async> </span><span class="name">addPlugin</span><span class="signature-params">( <span class="signature-param">plugin</span> [,&nbsp;<span class="signature-param">pluginConfig</span>&nbsp;]&nbsp;)</span><span class="signature-type"> &rarr;&nbsp;{Promise.&lt;number>}</span></h4>
+		</dt>
+<dd class="symbol-details function public  collapsible-symbol">
+	<div class="symbol-details-inner">
+			<div class="callout callout-primary"><h5>Description</h5>		<div class="description"><p>Adds a new plugin.</p>
+			<p>If the <code>plugin</code> is <code>string</code>, then it will be loaded from the available
+			repositories.</p>
+			<p>If the <code>plugin</code> is <a href="global.html#Plugin">Plugin</a>, then it will be loaded
+			from contents of <code>Plugin</code>.</p></div>
+			</div>			<div class="callout callout-info">
+				<h5>Parameters</h5>
+				<table class="params table table-striped">
+					<thead>
+					<tr>
+							<th>Name</th>
+						<th>Type</th>
+							<th>Attributes</th>
+						<th class="last">Description</th>
+					</tr>
+					</thead>
+					<tbody>
+						<tr>
+								<td><code>plugin</code></td>
+							<td><span class="param-type">string</span> | <span class="param-type"><a href="global.html#Plugin">Plugin</a></span></td>
+								<td class="attributes"></td>
+							<td class="last">
+									<p>Plugins name if loading from
+			repositories or plugin definition if loading it from an object.</p>
+							</td>
+						</tr>
+						<tr>
+								<td><code>pluginConfig</code></td>
+							<td><span class="param-type">object</span></td>
+								<td class="attributes">&lt;optional&gt;<br/></td>
+							<td class="last">
+									<p>Configuration options for the plugin.</p>
+							</td>
+						</tr>
+					</tbody>
+				</table>
+			</div>
+			<div class="callout callout-success"><h5>Returns</h5>		<form class="form-horizontal returns">
+							<div class="form-group">
+								<label class="col-sm-3 control-label returns-type"><span class="param-type">Promise.&lt;number></span></label>
+								<div class="col-sm-9">
+									<div class="form-control-static returns-description"><ul>
+			<li>Plugin ID if the plugin and all of its dependencies
+			have been loaded, -1 otherwise.</li>
+			</ul></div>
+								</div>
+							</div>
+					</form>
+			</div>			<div class="callout callout-default"><h5>Details</h5>		<form class="form-horizontal details">
+			
+			
+			
+			
+			
+			
+			
+			
+			
+			
+			
+			
+			
+			
+			
+							<!-- source -->
+							<div class="form-group">
+								<label class="col-sm-3 control-label">Source</label>
+								<div class="col-sm-9">
+									<p class="form-control-static"><a href="src_room_components_PluginController.js.html">src/room/components/PluginController.js</a>, <a href="src_room_components_PluginController.js.html#line-149">line 149</a></p>
+								</div>
+							</div>
+			
+			
+			
+			
+					</form>
+			</div>	</div>
+</dd>
+											<hr/>
+											<dt class="symbol-title function public collapsible-symbol">
+			<h4 id="removePlugin" class="function public"><span class="signature-attribs">&lt;async> </span><span class="name">removePlugin</span><span class="signature-params">( <span class="signature-param">pluginName</span> [,&nbsp;<span class="signature-param">safe</span>&nbsp;]&nbsp;)</span><span class="signature-type"> &rarr;&nbsp;{Promise.&lt;boolean>}</span></h4>
+		</dt>
+<dd class="symbol-details function public  collapsible-symbol">
+	<div class="symbol-details-inner">
+			<div class="callout callout-primary"><h5>Description</h5>		<div class="description"><p>Removes a plugin.</p></div>
+			</div>			<div class="callout callout-info">
+				<h5>Parameters</h5>
+				<table class="params table table-striped">
+					<thead>
+					<tr>
+							<th>Name</th>
+						<th>Type</th>
+							<th>Attributes</th>
+							<th>Default</th>
+						<th class="last">Description</th>
+					</tr>
+					</thead>
+					<tbody>
+						<tr>
+								<td><code>pluginName</code></td>
+							<td><span class="param-type">string</span></td>
+								<td class="attributes"></td>
+								<td></td>
+							<td class="last">
+									<p>Plugins name.</p>
+							</td>
+						</tr>
+						<tr>
+								<td><code>safe</code></td>
+							<td><span class="param-type">boolean</span></td>
+								<td class="attributes">&lt;optional&gt;<br/></td>
+								<td>true</td>
+							<td class="last">
+									<p>Remove plugin safely (see HHM
+			PluginManager#removePlugin).</p>
+							</td>
+						</tr>
+					</tbody>
+				</table>
+			</div>
+			<div class="callout callout-success"><h5>Returns</h5>		<form class="form-horizontal returns">
+							<div class="form-group">
+								<label class="col-sm-3 control-label returns-type"><span class="param-type">Promise.&lt;boolean></span></label>
+								<div class="col-sm-9">
+									<div class="form-control-static returns-description"><ul>
+			<li>Whether the removal was successful.</li>
+			</ul></div>
+								</div>
+							</div>
+					</form>
+			</div>			<div class="callout callout-default"><h5>Details</h5>		<form class="form-horizontal details">
+			
+			
+			
+			
+			
+			
+			
+			
+			
+			
+			
+			
+			
+			
+			
+							<!-- source -->
+							<div class="form-group">
+								<label class="col-sm-3 control-label">Source</label>
+								<div class="col-sm-9">
+									<p class="form-control-static"><a href="src_room_components_PluginController.js.html">src/room/components/PluginController.js</a>, <a href="src_room_components_PluginController.js.html#line-196">line 196</a></p>
+								</div>
+							</div>
+			
+			
+			
+			
+					</form>
+			</div>	</div>
+</dd>
+											<hr/>
+											<dt class="symbol-title function public collapsible-symbol">
+			<h4 id="setPluginConfig" class="function public"><span class="signature-attribs">&lt;async> </span><span class="name">setPluginConfig</span><span class="signature-params">( <span class="signature-param">pluginConfig</span> [,&nbsp;<span class="signature-param">pluginName</span>&nbsp;]&nbsp;)</span><span class="signature-type"></span></h4>
+		</dt>
+<dd class="symbol-details function public  collapsible-symbol">
+	<div class="symbol-details-inner">
+			<div class="callout callout-primary"><h5>Description</h5>		<div class="description"><p>Sets the rooms plugin config. Merges the new config with the old one.</p>
+			<p>Tries to load plugins that are not loaded from the available
+			repositories and removes the loaded plugins that are not in the given
+			config.</p>
+			<p>If <code>pluginName</code> is given then only config for the given plugin
+			is set.</p></div>
+			</div>			<div class="callout callout-info">
+				<h5>Parameters</h5>
+				<table class="params table table-striped">
+					<thead>
+					<tr>
+							<th>Name</th>
+						<th>Type</th>
+							<th>Attributes</th>
+						<th class="last">Description</th>
+					</tr>
+					</thead>
+					<tbody>
+						<tr>
+								<td><code>pluginConfig</code></td>
+							<td><span class="param-type">object</span></td>
+								<td class="attributes"></td>
+							<td class="last">
+									<p>Room wide config or plugins config.</p>
+							</td>
+						</tr>
+						<tr>
+								<td><code>pluginName</code></td>
+							<td><span class="param-type">string</span></td>
+								<td class="attributes">&lt;optional&gt;<br/></td>
+							<td class="last">
+									<p>Name of the plugin if wanting to change
+			config of only one plugin.</p>
+							</td>
+						</tr>
+					</tbody>
+				</table>
+			</div>
+			<div class="callout callout-default"><h5>Details</h5>		<form class="form-horizontal details">
+			
+			
+			
+			
+			
+			
+			
+			
+			
+			
+			
+			
+			
+			
+			
+							<!-- source -->
+							<div class="form-group">
+								<label class="col-sm-3 control-label">Source</label>
+								<div class="col-sm-9">
+									<p class="form-control-static"><a href="src_room_components_PluginController.js.html">src/room/components/PluginController.js</a>, <a href="src_room_components_PluginController.js.html#line-224">line 224</a></p>
+								</div>
+							</div>
+			
+			
+			
+			
+					</form>
+			</div>	</div>
+</dd>
+											<hr/>
+											<dt class="symbol-title function public collapsible-symbol">
+			<h4 id="getPluginConfig" class="function public"><span class="signature-attribs">&lt;async> </span><span class="name">getPluginConfig</span><span class="signature-params">( [&nbsp;<span class="signature-param">pluginName</span>&nbsp;]&nbsp;)</span><span class="signature-type"> &rarr;&nbsp;{Promise.&lt;object>}</span></h4>
+		</dt>
+<dd class="symbol-details function public  collapsible-symbol">
+	<div class="symbol-details-inner">
+			<div class="callout callout-primary"><h5>Description</h5>		<div class="description"><p>Returns the plugin config for all loaded plugins in the room or
+			if <code>pluginName</code> is given, then return the config for that plugin.</p></div>
+			</div>			<div class="callout callout-info">
+				<h5>Parameters</h5>
+				<table class="params table table-striped">
+					<thead>
+					<tr>
+							<th>Name</th>
+						<th>Type</th>
+							<th>Attributes</th>
+						<th class="last">Description</th>
+					</tr>
+					</thead>
+					<tbody>
+						<tr>
+								<td><code>pluginName</code></td>
+							<td><span class="param-type">string</span></td>
+								<td class="attributes">&lt;optional&gt;<br/></td>
+							<td class="last">
+									<p>The name of the plugin.</p>
+							</td>
+						</tr>
+					</tbody>
+				</table>
+			</div>
+			<div class="callout callout-success"><h5>Returns</h5>		<form class="form-horizontal returns">
+							<div class="form-group">
+								<label class="col-sm-3 control-label returns-type"><span class="param-type">Promise.&lt;object></span></label>
+								<div class="col-sm-9">
+									<div class="form-control-static returns-description"><ul>
+			<li>The config object of plugin(s).</li>
+			</ul></div>
+								</div>
+							</div>
+					</form>
+			</div>			<div class="callout callout-default"><h5>Details</h5>		<form class="form-horizontal details">
+			
+			
+			
+			
+			
+			
+			
+			
+			
+			
+			
+			
+			
+			
+			
+							<!-- source -->
+							<div class="form-group">
+								<label class="col-sm-3 control-label">Source</label>
+								<div class="col-sm-9">
+									<p class="form-control-static"><a href="src_room_components_PluginController.js.html">src/room/components/PluginController.js</a>, <a href="src_room_components_PluginController.js.html#line-324">line 324</a></p>
+								</div>
+							</div>
+			
+			
+			
+			
+					</form>
+			</div>	</div>
+</dd>
+									</dl>
+							</article>
+					</section>
+			</div>
+				<div class="col-md-3 side-content">
+					<nav class="toc hidden-print hidden-sm hidden-xs"></nav>
+				</div>
+		</div>
+	</div>
+	<footer>
+				<div class="copyright">© Oskari Pöntinen 2019</div>
+			<div class="generated-by">Documentation generated by <a href="https://github.com/jsdoc3/jsdoc">JSDoc 3.6.3</a> on 8th May 2020 using the <a href="https://github.com/steveush/foodoc">FooDoc template</a>.</div>
+	</footer>
+	<script src="js/jquery.min.js"></script>
+	<script src="js/bootstrap.min.js"></script>
+	<script src="js/clipboard.min.js"></script>
+	<script src="js/prism.min.js"></script>
+	<script src="js/template.min.js"></script>
+		<!-- start:lunr-search-modal.hbs -->
+		<div class="modal fade" id="lunr-search-modal">
+			<div class="modal-dialog">
+				<div class="modal-content">
+					<div class="modal-header">
+						<button type="button" class="close" data-dismiss="modal" aria-label="Close"><span aria-hidden="true">&times;</span></button>
+						<h4 class="modal-title">Search results</h4>
+					</div>
+					<div class="modal-body" id="lunr-search-body">
+					</div>
+					<div class="modal-footer" id="lunr-search-footer">
+						<button type="button" class="btn btn-default" data-dismiss="modal">Close</button>
+					</div>
+				</div><!-- /.modal-content -->
+			</div><!-- /.modal-dialog -->
+		</div>
+		<!-- end:lunr-search-modal.hbs -->		<script src="js/lunr.min.js"></script>
+	
+</body>
 </html>
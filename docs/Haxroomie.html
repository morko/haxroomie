--- conflicted
+++ resolved
@@ -1,867 +1,863 @@
-<!DOCTYPE html>
-<html lang="en">
-<head>
-	<meta charset="utf-8">
-	<meta name="viewport" content="width=device-width">
-		<title>Haxroomie</title>
-		<!--[if lt IE 9]>
-		<script src="//html5shiv.googlecode.com/svn/trunk/html5.js"></script>
-		<![endif]-->
-		<link href="https://fonts.googleapis.com/css?family=PT+Mono" rel="stylesheet">
-		<link type="text/css" rel="stylesheet" href="css/bootstrap.min.css">
-		<link type="text/css" rel="stylesheet" href="css/prism.min.css">
-		<link type="text/css" rel="stylesheet" href="css/template.min.css">
-		<script type="text/javascript">
-			window.TEMPLATE_OPTIONS = {"includeDate":true,"dateFormat":"Do MMM YYYY","systemName":"Haxroomie","systemSummary":"Documentation and tutorials.","systemLogo":"","systemColor":"","navMembers":[{"kind":"class","title":"Classes","summary":"All documented classes."},{"kind":"external","title":"Externals","summary":"All documented external members."},{"kind":"global","title":"Globals","summary":"All documented globals."},{"kind":"mixin","title":"Mixins","summary":"All documented mixins."},{"kind":"interface","title":"Interfaces","summary":"All documented interfaces."},{"kind":"module","title":"Modules","summary":"All documented modules."},{"kind":"namespace","title":"Namespaces","summary":"All documented namespaces."},{"kind":"tutorial","title":"Tutorials","summary":"All available tutorials."}],"footer":"","copyright":"© Oskari Pöntinen 2019","linenums":true,"collapseSymbols":true,"inverseNav":true,"inlineNav":false,"outputSourceFiles":true,"sourceRootPath":null,"disablePackagePath":true,"outputSourcePath":false,"showTableOfContents":true,"showAccessFilter":true,"analytics":null,"methodHeadingReturns":true,"sort":"linenum, longname, version, since","search":true,"favicon":null,"stylesheets":[],"scripts":[],"monospaceLinks":false,"cleverLinks":false};
-			window.DOCLET_TOC_ENABLED = true;
-			window.DOCLET_AFILTER_ENABLED = false;
-		</script>
-</head>
-<body>
-	<!-- start:navbar.hbs -->
-	<header class="navbar navbar-default navbar-fixed-top navbar-inverse">
-		<div class="container">
-			<div class="navbar-header">
-				<a class="navbar-brand" href="index.html">
-					Haxroomie
-				</a>
-				<!-- displayed on small devices -->
-				<button class="navbar-toggle" type="button" data-toggle="collapse" data-target="#topNavigation">
-					<span class="icon-bar"></span>
-					<span class="icon-bar"></span>
-					<span class="icon-bar"></span>
-				</button>
-			</div>
-			<div class="navbar-collapse collapse" id="topNavigation">
-				<ul class="nav navbar-nav">
-								<li class="dropdown">
-									<a href="global.html" class="dropdown-toggle" data-toggle="dropdown">Globals<b class="caret"></b></a>
-									<ul class="dropdown-menu">
-											<li><a href="global.html#BrowserAction">BrowserAction</a></li>
-											<li><a href="global.html#File">File</a></li>
-											<li><a href="global.html#Plugin">Plugin</a></li>
-											<li><a href="global.html#PluginData">PluginData</a></li>
-											<li><a href="global.html#Repository">Repository</a></li>
-											<li><a href="global.html#RepositoryData">RepositoryData</a></li>
-											<li><a href="global.html#RoomEventArgs">RoomEventArgs</a></li>
-									</ul>
-								</li>
-								<li class="dropdown">
-									<a href="list_class.html" class="dropdown-toggle" data-toggle="dropdown">Classes<b class="caret"></b></a>
-									<ul class="dropdown-menu">
-											<li><a href="Haxroomie.html">Haxroomie</a></li>
-											<li><a href="PluginController.html">PluginController</a></li>
-											<li><a href="RepositoryController.html">RepositoryController</a></li>
-											<li><a href="RoomController.html">RoomController</a></li>
-									</ul>
-								</li>
-								<li class="dropdown">
-									<a href="list_module.html" class="dropdown-toggle" data-toggle="dropdown">Modules<b class="caret"></b></a>
-									<ul class="dropdown-menu">
-											<li><a href="module-haxroomie.html">haxroomie</a></li>
-									</ul>
-								</li>
-								<li class="dropdown">
-									<a href="list_tutorial.html" class="dropdown-toggle" data-toggle="dropdown">Tutorials<b class="caret"></b></a>
-									<ul class="dropdown-menu">
-											<li><a href="tutorial-custom-hhm-config.html">Custom HHM Config</a></li>
-											<li><a href="tutorial-haxroomie-cli-config.html">haxroomie-cli config file</a></li>
-											<li><a href="tutorial-haxroomie-cli-install.html">Installing haxroomie-cli in Ubuntu</a></li>
-									</ul>
-								</li>
-				</ul>
-					<!-- start:lunr-search-navbar.hbs -->
-					<form class="navbar-form navbar-right" role="search">
-						<div class="input-group">
-							<input type="text" class="form-control" placeholder="Search" id="lunr-search-input">
-							<div class="input-group-btn">
-								<button class="btn btn-default" id="lunr-search-submit">
-									<i class="glyphicon glyphicon-search"></i>
-								</button>
-							</div>
-						</div>
-					</form>
-					<!-- start:lunr-search-navbar.hbs -->		</div>
-		</div>
-	</header>
-	<!-- end:navbar.hbs -->		<div class="page-header">
-			<div class="container">
-				<span class="kind">class</span>
-				<h1><span class="name">Haxroomie</span></h1>
-			</div>
-		</div>
-	<div class="container content">
-		<div class="row">
-			<div class="col-md-9 main-content">
-						<ol class="breadcrumb">
-							<li><a href="index.html">Home</a></li>
-							<li><a href="list_class.html">Classes</a></li>
-							<li class="active">Haxroomie</li>
-						</ol>
-					<section>
-							<dl class="symbol primary">
-								<dt class="symbol-title class collapsible-symbol expanded">
-			<h2 class="class"><span class="signature-new">new&nbsp;</span><span class="name">Haxroomie</span><span class="signature-params">( [&nbsp;<span class="signature-param">options</span>&nbsp;]&nbsp;)</span><span class="signature-type"></span></h2>
-</dt>
-<dd class="symbol-details class  collapsible-symbol expanded" style="max-height: 9999px;">
-	<div class="symbol-details-inner">
-			<div class="callout callout-primary"><h5>Description</h5>		<div class="description classdesc"><p>Class for spawning the headless chrome browser and managing
-			<a href="RoomController.html">RoomControllers</a>.</p>
-			<p>Each <a href="RoomController.html">RoomController</a> controls one room
-			running in a browsers tab.</p>
-			<p>After creating the Haxroomie instance it is required to launch the browser
-			with the <a href="Haxroomie.html#launchBrowser">launchBrowser method</a> before
-			anything else.</p></div>
-			</div>			<div class="callout callout-info">
-				<h5>Parameters</h5>
-				<table class="params table table-striped">
-					<thead>
-					<tr>
-							<th>Name</th>
-						<th>Type</th>
-							<th>Attributes</th>
-						<th class="last">Description</th>
-					</tr>
-					</thead>
-					<tbody>
-						<tr>
-								<td><code>options</code></td>
-							<td><span class="param-type">object</span></td>
-								<td class="attributes">&lt;optional&gt;<br/></td>
-							<td class="last">
-									<p>options</p>
-										<table class="params table table-striped">
-											<thead>
-											<tr>
-													<th>Name</th>
-												<th>Type</th>
-													<th>Attributes</th>
-													<th>Default</th>
-												<th class="last">Description</th>
-											</tr>
-											</thead>
-											<tbody>
-												<tr>
-														<td><code>viewport</code></td>
-													<td><span class="param-type">object</span></td>
-														<td class="attributes">&lt;optional&gt;<br/></td>
-														<td>{ width: 400, height: 500 }</td>
-													<td class="last">
-															<p>Viewport
-									size settings for the browser.</p>
-													</td>
-												</tr>
-												<tr>
-														<td><code>port</code></td>
-													<td><span class="param-type">number</span></td>
-														<td class="attributes">&lt;optional&gt;<br/></td>
-														<td>3066</td>
-													<td class="last">
-															<p>Port that the headless browser will use
-									as the remote-debugging-port to communicate with Haxroomie. Use a
-									port that is not open outside your LAN!</p>
-													</td>
-												</tr>
-												<tr>
-														<td><code>noSandbox</code></td>
-													<td><span class="param-type">boolean</span></td>
-														<td class="attributes">&lt;optional&gt;<br/></td>
-														<td>false</td>
-													<td class="last">
-															<p>Makes the browser run without
-									sandbox. Useful only if it gives you error in sandboxed mode. It is
-									not recommended to set this true for security reasons.</p>
-													</td>
-												</tr>
-												<tr>
-														<td><code>headless</code></td>
-													<td><span class="param-type">boolean</span></td>
-														<td class="attributes">&lt;optional&gt;<br/></td>
-														<td>true</td>
-													<td class="last">
-															<p>Setting this to false will make
-									puppeteer try to spawn a browser window. Useful for debugging.</p>
-													</td>
-												</tr>
-												<tr>
-														<td><code>userDataDir</code></td>
-													<td><span class="param-type">boolean</span></td>
-														<td class="attributes">&lt;optional&gt;<br/></td>
-														<td></td>
-													<td class="last">
-															<p>Path to where
-									browser should store data like localStorage. Defaults to [project
-									root directory]/user-data-dir.</p>
-													</td>
-												</tr>
-												<tr>
-														<td><code>timeout</code></td>
-													<td><span class="param-type">boolean</span></td>
-														<td class="attributes">&lt;optional&gt;<br/></td>
-														<td>30</td>
-													<td class="last">
-															<p>How long to wait for a room to open
-									before failing.</p>
-													</td>
-												</tr>
-												<tr>
-														<td><code>executablePath</code></td>
-													<td><span class="param-type">string</span></td>
-														<td class="attributes">&lt;optional&gt;<br/></td>
-														<td></td>
-													<td class="last">
-															<p>Path to chrome launcher.</p>
-													</td>
-												</tr>
-											</tbody>
-										</table>
-							</td>
-						</tr>
-					</tbody>
-				</table>
-			</div>
-			<div class="callout callout-default"><h5>Details</h5>		<form class="form-horizontal details">
-			
-			
-			
-			
-			
-			
-			
-			
-			
-			
-			
-			
-			
-			
-			
-							<!-- source -->
-							<div class="form-group">
-								<label class="col-sm-3 control-label">Source</label>
-								<div class="col-sm-9">
-									<p class="form-control-static"><a href="src_Haxroomie.js.html">src/Haxroomie.js</a>, <a href="src_Haxroomie.js.html#line-57">line 57</a></p>
-								</div>
-							</div>
-			
-			
-			
-			
-					</form>
-			</div>	</div>
-</dd>
-							</dl>
-							<article class="secondary">
-									<h3>Methods</h3>
-									<dl class="symbol">
-											<hr/>
-											<dt class="symbol-title function public collapsible-symbol">
-			<h4 id="launchBrowser" class="function public"><span class="signature-attribs">&lt;async> </span><span class="name">launchBrowser</span><span class="signature-params">()</span><span class="signature-type"></span></h4>
-		</dt>
-<dd class="symbol-details function public  collapsible-symbol">
-	<div class="symbol-details-inner">
-			<div class="callout callout-primary"><h5>Description</h5>		<div class="description"><p>Launches the puppeteer controlled browser using the remote-debugging-port
-			given in Haxroomie classes constructor. It is only possible to launch one
-			browser.</p></div>
-			</div>			<div class="callout callout-default"><h5>Details</h5>		<form class="form-horizontal details">
-			
-			
-			
-			
-			
-			
-			
-			
-			
-			
-			
-			
-			
-			
-			
-							<!-- source -->
-							<div class="form-group">
-								<label class="col-sm-3 control-label">Source</label>
-								<div class="col-sm-9">
-									<p class="form-control-static"><a href="src_Haxroomie.js.html">src/Haxroomie.js</a>, <a href="src_Haxroomie.js.html#line-90">line 90</a></p>
-								</div>
-							</div>
-			
-			
-			
-			
-					</form>
-			</div>	</div>
-</dd>
-											<hr/>
-											<dt class="symbol-title function public collapsible-symbol">
-			<h4 id="closeBrowser" class="function public"><span class="signature-attribs">&lt;async> </span><span class="name">closeBrowser</span><span class="signature-params">()</span><span class="signature-type"></span></h4>
-		</dt>
-<dd class="symbol-details function public  collapsible-symbol">
-	<div class="symbol-details-inner">
-			<div class="callout callout-primary"><h5>Description</h5>		<div class="description"><p>Closes the puppeteer controlled browser.</p></div>
-			</div>			<div class="callout callout-default"><h5>Details</h5>		<form class="form-horizontal details">
-			
-			
-			
-			
-			
-			
-			
-			
-			
-			
-			
-			
-			
-			
-			
-							<!-- source -->
-							<div class="form-group">
-								<label class="col-sm-3 control-label">Source</label>
-								<div class="col-sm-9">
-									<p class="form-control-static"><a href="src_Haxroomie.js.html">src/Haxroomie.js</a>, <a href="src_Haxroomie.js.html#line-138">line 138</a></p>
-								</div>
-							</div>
-			
-			
-			
-			
-					</form>
-			</div>	</div>
-</dd>
-											<hr/>
-											<dt class="symbol-title function public collapsible-symbol">
-			<h4 id="hasRoom" class="function public"><span class="name">hasRoom</span><span class="signature-params">( <span class="signature-param">id</span>&nbsp;)</span><span class="signature-type"> &rarr;&nbsp;{boolean}</span></h4>
-		</dt>
-<dd class="symbol-details function public  collapsible-symbol">
-	<div class="symbol-details-inner">
-			<div class="callout callout-primary"><h5>Description</h5>		<div class="description"><p>Checks if there is a room running with the given id.</p></div>
-			</div>			<div class="callout callout-info">
-				<h5>Parameters</h5>
-				<table class="params table table-striped">
-					<thead>
-					<tr>
-							<th>Name</th>
-						<th>Type</th>
-						<th class="last">Description</th>
-					</tr>
-					</thead>
-					<tbody>
-						<tr>
-								<td><code>id</code></td>
-							<td><span class="param-type">string</span> | <span class="param-type">number</span></td>
-							<td class="last">
-									<p>An id of the room.</p>
-							</td>
-						</tr>
-					</tbody>
-				</table>
-			</div>
-			<div class="callout callout-success"><h5>Returns</h5>		<form class="form-horizontal returns">
-							<div class="form-group">
-								<label class="col-sm-3 control-label returns-type"><span class="param-type">boolean</span></label>
-								<div class="col-sm-9">
-									<div class="form-control-static returns-description"><ul>
-			<li>Is there a room with given id?</li>
-			</ul></div>
-								</div>
-							</div>
-					</form>
-			</div>			<div class="callout callout-default"><h5>Details</h5>		<form class="form-horizontal details">
-			
-			
-			
-			
-			
-			
-			
-			
-			
-			
-			
-			
-			
-			
-			
-							<!-- source -->
-							<div class="form-group">
-								<label class="col-sm-3 control-label">Source</label>
-								<div class="col-sm-9">
-									<p class="form-control-static"><a href="src_Haxroomie.js.html">src/Haxroomie.js</a>, <a href="src_Haxroomie.js.html#line-175">line 175</a></p>
-								</div>
-							</div>
-			
-			
-			
-			
-					</form>
-			</div>	</div>
-</dd>
-											<hr/>
-											<dt class="symbol-title function public collapsible-symbol">
-			<h4 id="getRoom" class="function public"><span class="name">getRoom</span><span class="signature-params">( <span class="signature-param">id</span>&nbsp;)</span><span class="signature-type"> &rarr;&nbsp;{<a href="RoomController.html">RoomController</a>}</span></h4>
-		</dt>
-<dd class="symbol-details function public  collapsible-symbol">
-	<div class="symbol-details-inner">
-			<div class="callout callout-primary"><h5>Description</h5>		<div class="description"><p>Returns a RoomController with the given id.</p></div>
-			</div>			<div class="callout callout-info">
-				<h5>Parameters</h5>
-				<table class="params table table-striped">
-					<thead>
-					<tr>
-							<th>Name</th>
-						<th>Type</th>
-						<th class="last">Description</th>
-					</tr>
-					</thead>
-					<tbody>
-						<tr>
-								<td><code>id</code></td>
-							<td><span class="param-type">string</span> | <span class="param-type">number</span></td>
-							<td class="last">
-									<p>An id of the room.</p>
-							</td>
-						</tr>
-					</tbody>
-				</table>
-			</div>
-			<div class="callout callout-success"><h5>Returns</h5>		<form class="form-horizontal returns">
-							<div class="form-group">
-								<label class="col-sm-3 control-label returns-type"><span class="param-type"><a href="RoomController.html">RoomController</a></span></label>
-								<div class="col-sm-9">
-									<div class="form-control-static returns-description"><ul>
-			<li>RoomController with the given id or
-			undefined if there is no such room.</li>
-			</ul></div>
-								</div>
-							</div>
-					</form>
-			</div>			<div class="callout callout-default"><h5>Details</h5>		<form class="form-horizontal details">
-			
-			
-			
-			
-			
-			
-			
-			
-			
-			
-			
-			
-			
-			
-			
-							<!-- source -->
-							<div class="form-group">
-								<label class="col-sm-3 control-label">Source</label>
-								<div class="col-sm-9">
-									<p class="form-control-static"><a href="src_Haxroomie.js.html">src/Haxroomie.js</a>, <a href="src_Haxroomie.js.html#line-187">line 187</a></p>
-								</div>
-							</div>
-			
-			
-			
-			
-					</form>
-			</div>	</div>
-</dd>
-											<hr/>
-											<dt class="symbol-title function public collapsible-symbol">
-			<h4 id="getRooms" class="function public"><span class="name">getRooms</span><span class="signature-params">()</span><span class="signature-type"> &rarr;&nbsp;{Array.&lt;<a href="RoomController.html">RoomController</a>>}</span></h4>
-		</dt>
-<dd class="symbol-details function public  collapsible-symbol">
-	<div class="symbol-details-inner">
-			<div class="callout callout-primary"><h5>Description</h5>		<div class="description"><p>Returns an array of available RoomControllers.</p></div>
-			</div>			<div class="callout callout-success"><h5>Returns</h5>		<form class="form-horizontal returns">
-							<div class="form-group">
-								<label class="col-sm-3 control-label returns-type"><span class="param-type">Array.&lt;<a href="RoomController.html">RoomController</a>></span></label>
-								<div class="col-sm-9">
-									<div class="form-control-static returns-description"><ul>
-			<li>Available RoomControllers.</li>
-			</ul></div>
-								</div>
-							</div>
-					</form>
-			</div>			<div class="callout callout-default"><h5>Details</h5>		<form class="form-horizontal details">
-			
-			
-			
-			
-			
-			
-			
-			
-			
-			
-			
-			
-			
-			
-			
-							<!-- source -->
-							<div class="form-group">
-								<label class="col-sm-3 control-label">Source</label>
-								<div class="col-sm-9">
-									<p class="form-control-static"><a href="src_Haxroomie.js.html">src/Haxroomie.js</a>, <a href="src_Haxroomie.js.html#line-197">line 197</a></p>
-								</div>
-							</div>
-			
-			
-			
-			
-					</form>
-			</div>	</div>
-</dd>
-											<hr/>
-											<dt class="symbol-title function public collapsible-symbol">
-			<h4 id="getFirstRoom" class="function public"><span class="name">getFirstRoom</span><span class="signature-params">()</span><span class="signature-type"> &rarr;&nbsp;{<a href="RoomController.html">RoomController</a>}</span></h4>
-		</dt>
-<dd class="symbol-details function public  collapsible-symbol">
-	<div class="symbol-details-inner">
-			<div class="callout callout-primary"><h5>Description</h5>		<div class="description"><p>Returns the RoomController that was first added.</p></div>
-			</div>			<div class="callout callout-success"><h5>Returns</h5>		<form class="form-horizontal returns">
-							<div class="form-group">
-								<label class="col-sm-3 control-label returns-type"><span class="param-type"><a href="RoomController.html">RoomController</a></span></label>
-								<div class="col-sm-9">
-									<div class="form-control-static returns-description"><ul>
-			<li>First RoomController or
-			undefined if there is no such room.</li>
-			</ul></div>
-								</div>
-							</div>
-					</form>
-			</div>			<div class="callout callout-default"><h5>Details</h5>		<form class="form-horizontal details">
-			
-			
-			
-			
-			
-			
-			
-			
-			
-			
-			
-			
-			
-			
-			
-							<!-- source -->
-							<div class="form-group">
-								<label class="col-sm-3 control-label">Source</label>
-								<div class="col-sm-9">
-									<p class="form-control-static"><a href="src_Haxroomie.js.html">src/Haxroomie.js</a>, <a href="src_Haxroomie.js.html#line-210">line 210</a></p>
-								</div>
-							</div>
-			
-			
-			
-			
-					</form>
-			</div>	</div>
-</dd>
-											<hr/>
-											<dt class="symbol-title function public collapsible-symbol">
-			<h4 id="removeRoom" class="function public"><span class="signature-attribs">&lt;async> </span><span class="name">removeRoom</span><span class="signature-params">( <span class="signature-param">id</span>&nbsp;)</span><span class="signature-type"></span></h4>
-		</dt>
-<dd class="symbol-details function public  collapsible-symbol">
-	<div class="symbol-details-inner">
-			<div class="callout callout-primary"><h5>Description</h5>		<div class="description"><p>Removes a RoomController with the given id.</p>
-			<p>Removing deletes the RoomController and closes the browser tab
-			it is controlling.</p></div>
-			</div>			<div class="callout callout-info">
-				<h5>Parameters</h5>
-				<table class="params table table-striped">
-					<thead>
-					<tr>
-							<th>Name</th>
-						<th>Type</th>
-						<th class="last">Description</th>
-					</tr>
-					</thead>
-					<tbody>
-						<tr>
-								<td><code>id</code></td>
-							<td><span class="param-type">string</span> | <span class="param-type">number</span></td>
-							<td class="last">
-							</td>
-						</tr>
-					</tbody>
-				</table>
-			</div>
-			<div class="callout callout-default"><h5>Details</h5>		<form class="form-horizontal details">
-			
-			
-			
-			
-			
-			
-			
-			
-			
-			
-			
-			
-			
-			
-			
-							<!-- source -->
-							<div class="form-group">
-								<label class="col-sm-3 control-label">Source</label>
-								<div class="col-sm-9">
-									<p class="form-control-static"><a href="src_Haxroomie.js.html">src/Haxroomie.js</a>, <a href="src_Haxroomie.js.html#line-224">line 224</a></p>
-								</div>
-							</div>
-			
-			
-			
-			
-					</form>
-			</div>	</div>
-</dd>
-											<hr/>
-											<dt class="symbol-title function public collapsible-symbol">
-			<h4 id="addRoom" class="function public"><span class="signature-attribs">&lt;async> </span><span class="name">addRoom</span><span class="signature-params">( <span class="signature-param">roomController</span> [,&nbsp;<span class="signature-param">roomControllerOptions</span>&nbsp;]&nbsp;)</span><span class="signature-type"> &rarr;&nbsp;{<a href="RoomController.html">RoomController</a>}</span></h4>
-		</dt>
-<dd class="symbol-details function public  collapsible-symbol">
-	<div class="symbol-details-inner">
-			<div class="callout callout-primary"><h5>Description</h5>		<div class="description"><p>Adds a new RoomController.</p>
-			<p>If <code>roomController</code> is a string or number, then it will be used as
-			an id for the new RoomController.</p></div>
-			</div>			<div class="callout callout-info">
-				<h5>Parameters</h5>
-				<table class="params table table-striped">
-					<thead>
-					<tr>
-							<th>Name</th>
-						<th>Type</th>
-							<th>Attributes</th>
-						<th class="last">Description</th>
-					</tr>
-					</thead>
-					<tbody>
-						<tr>
-								<td><code>roomController</code></td>
-							<td><span class="param-type"><a href="RoomController.html">RoomController</a></span> | <span class="param-type">string</span> | <span class="param-type">number</span></td>
-								<td class="attributes"></td>
-							<td class="last">
-									<p>Instance of
-			RoomController or id for the RoomController.</p>
-							</td>
-						</tr>
-						<tr>
-								<td><code>roomControllerOptions</code></td>
-							<td><span class="param-type">object</span></td>
-								<td class="attributes">&lt;optional&gt;<br/></td>
-							<td class="last">
-									<p>Additional options for the
-			RoomController constructor if
-			<code>roomController</code> is an id.</p>
-							</td>
-						</tr>
-					</tbody>
-				</table>
-			</div>
-			<div class="callout callout-success"><h5>Returns</h5>		<form class="form-horizontal returns">
-							<div class="form-group">
-								<label class="col-sm-3 control-label returns-type"><span class="param-type"><a href="RoomController.html">RoomController</a></span></label>
-								<div class="col-sm-9">
-									<div class="form-control-static returns-description"><ul>
-			<li>The created RoomController.</li>
-			</ul></div>
-								</div>
-							</div>
-					</form>
-			</div>			<div class="callout callout-default"><h5>Details</h5>		<form class="form-horizontal details">
-			
-			
-			
-			
-			
-			
-			
-			
-			
-			
-			
-			
-			
-			
-			
-							<!-- source -->
-							<div class="form-group">
-								<label class="col-sm-3 control-label">Source</label>
-								<div class="col-sm-9">
-									<p class="form-control-static"><a href="src_Haxroomie.js.html">src/Haxroomie.js</a>, <a href="src_Haxroomie.js.html#line-263">line 263</a></p>
-								</div>
-							</div>
-			
-			
-			
-			
-					</form>
-			</div>	</div>
-</dd>
-									</dl>
-									<h3>Events</h3>
-									<dl class="symbol">
-											<hr/>
-											<dt class="symbol-title event public collapsible-symbol">
-			<h4 id="event:room-added" class="event public"><span class="name">room-added</span></h4>
-		</dt>
-<dd class="symbol-details event public  collapsible-symbol">
-	<div class="symbol-details-inner">
-			<div class="callout callout-primary"><h5>Description</h5>		<div class="description"><p>Emitted when new RoomController is added.</p></div>
-			</div>			<div class="callout callout-info">
-				<h5>Parameters</h5>
-				<table class="params table table-striped">
-					<thead>
-					<tr>
-							<th>Name</th>
-						<th>Type</th>
-						<th class="last">Description</th>
-					</tr>
-					</thead>
-					<tbody>
-						<tr>
-								<td><code>room</code></td>
-							<td><span class="param-type"><a href="RoomController.html">RoomController</a></span></td>
-							<td class="last">
-									<p>The added RoomController.</p>
-							</td>
-						</tr>
-					</tbody>
-				</table>
-			</div>
-			<div class="callout callout-default"><h5>Details</h5>		<form class="form-horizontal details">
-			
-			
-			
-			
-			
-			
-			
-			
-			
-			
-			
-			
-			
-			
-			
-							<!-- source -->
-							<div class="form-group">
-								<label class="col-sm-3 control-label">Source</label>
-								<div class="col-sm-9">
-									<p class="form-control-static"><a href="src_Haxroomie.js.html">src/Haxroomie.js</a>, <a href="src_Haxroomie.js.html#line-9">line 9</a></p>
-								</div>
-							</div>
-			
-			
-			
-			
-					</form>
-			</div>	</div>
-</dd>
-											<hr/>
-											<dt class="symbol-title event public collapsible-symbol">
-			<h4 id="event:room-removed" class="event public"><span class="name">room-removed</span></h4>
-		</dt>
-<dd class="symbol-details event public  collapsible-symbol">
-	<div class="symbol-details-inner">
-			<div class="callout callout-primary"><h5>Description</h5>		<div class="description"><p>Emitted when RoomController is removed.</p></div>
-			</div>			<div class="callout callout-info">
-				<h5>Parameters</h5>
-				<table class="params table table-striped">
-					<thead>
-					<tr>
-							<th>Name</th>
-						<th>Type</th>
-						<th class="last">Description</th>
-					</tr>
-					</thead>
-					<tbody>
-						<tr>
-								<td><code>room</code></td>
-							<td><span class="param-type"><a href="RoomController.html">RoomController</a></span></td>
-							<td class="last">
-									<p>The removed RoomController.</p>
-							</td>
-						</tr>
-					</tbody>
-				</table>
-			</div>
-			<div class="callout callout-default"><h5>Details</h5>		<form class="form-horizontal details">
-			
-			
-			
-			
-			
-			
-			
-			
-			
-			
-			
-			
-			
-			
-			
-							<!-- source -->
-							<div class="form-group">
-								<label class="col-sm-3 control-label">Source</label>
-								<div class="col-sm-9">
-									<p class="form-control-static"><a href="src_Haxroomie.js.html">src/Haxroomie.js</a>, <a href="src_Haxroomie.js.html#line-15">line 15</a></p>
-								</div>
-							</div>
-			
-			
-			
-			
-					</form>
-			</div>	</div>
-</dd>
-									</dl>
-							</article>
-					</section>
-			</div>
-				<div class="col-md-3 side-content">
-					<nav class="toc hidden-print hidden-sm hidden-xs"></nav>
-				</div>
-		</div>
-	</div>
-	<footer>
-				<div class="copyright">© Oskari Pöntinen 2019</div>
-<<<<<<< HEAD
-			<div class="generated-by">Documentation generated by <a href="https://github.com/jsdoc3/jsdoc">JSDoc 3.6.3</a> on 19th Apr 2020 using the <a href="https://github.com/steveush/foodoc">FooDoc template</a>.</div>
-=======
-			<div class="generated-by">Documentation generated by <a href="https://github.com/jsdoc3/jsdoc">JSDoc 3.6.3</a> on 8th May 2020 using the <a href="https://github.com/steveush/foodoc">FooDoc template</a>.</div>
->>>>>>> b9e00841
-	</footer>
-	<script src="js/jquery.min.js"></script>
-	<script src="js/bootstrap.min.js"></script>
-	<script src="js/clipboard.min.js"></script>
-	<script src="js/prism.min.js"></script>
-	<script src="js/template.min.js"></script>
-		<!-- start:lunr-search-modal.hbs -->
-		<div class="modal fade" id="lunr-search-modal">
-			<div class="modal-dialog">
-				<div class="modal-content">
-					<div class="modal-header">
-						<button type="button" class="close" data-dismiss="modal" aria-label="Close"><span aria-hidden="true">&times;</span></button>
-						<h4 class="modal-title">Search results</h4>
-					</div>
-					<div class="modal-body" id="lunr-search-body">
-					</div>
-					<div class="modal-footer" id="lunr-search-footer">
-						<button type="button" class="btn btn-default" data-dismiss="modal">Close</button>
-					</div>
-				</div><!-- /.modal-content -->
-			</div><!-- /.modal-dialog -->
-		</div>
-		<!-- end:lunr-search-modal.hbs -->		<script src="js/lunr.min.js"></script>
-	
-</body>
+<!DOCTYPE html>
+<html lang="en">
+<head>
+	<meta charset="utf-8">
+	<meta name="viewport" content="width=device-width">
+		<title>Haxroomie</title>
+		<!--[if lt IE 9]>
+		<script src="//html5shiv.googlecode.com/svn/trunk/html5.js"></script>
+		<![endif]-->
+		<link href="https://fonts.googleapis.com/css?family=PT+Mono" rel="stylesheet">
+		<link type="text/css" rel="stylesheet" href="css/bootstrap.min.css">
+		<link type="text/css" rel="stylesheet" href="css/prism.min.css">
+		<link type="text/css" rel="stylesheet" href="css/template.min.css">
+		<script type="text/javascript">
+			window.TEMPLATE_OPTIONS = {"includeDate":true,"dateFormat":"Do MMM YYYY","systemName":"Haxroomie","systemSummary":"Documentation and tutorials.","systemLogo":"","systemColor":"","navMembers":[{"kind":"class","title":"Classes","summary":"All documented classes."},{"kind":"external","title":"Externals","summary":"All documented external members."},{"kind":"global","title":"Globals","summary":"All documented globals."},{"kind":"mixin","title":"Mixins","summary":"All documented mixins."},{"kind":"interface","title":"Interfaces","summary":"All documented interfaces."},{"kind":"module","title":"Modules","summary":"All documented modules."},{"kind":"namespace","title":"Namespaces","summary":"All documented namespaces."},{"kind":"tutorial","title":"Tutorials","summary":"All available tutorials."}],"footer":"","copyright":"© Oskari Pöntinen 2019","linenums":true,"collapseSymbols":true,"inverseNav":true,"inlineNav":false,"outputSourceFiles":true,"sourceRootPath":null,"disablePackagePath":true,"outputSourcePath":false,"showTableOfContents":true,"showAccessFilter":true,"analytics":null,"methodHeadingReturns":true,"sort":"linenum, longname, version, since","search":true,"favicon":null,"stylesheets":[],"scripts":[],"monospaceLinks":false,"cleverLinks":false};
+			window.DOCLET_TOC_ENABLED = true;
+			window.DOCLET_AFILTER_ENABLED = false;
+		</script>
+</head>
+<body>
+	<!-- start:navbar.hbs -->
+	<header class="navbar navbar-default navbar-fixed-top navbar-inverse">
+		<div class="container">
+			<div class="navbar-header">
+				<a class="navbar-brand" href="index.html">
+					Haxroomie
+				</a>
+				<!-- displayed on small devices -->
+				<button class="navbar-toggle" type="button" data-toggle="collapse" data-target="#topNavigation">
+					<span class="icon-bar"></span>
+					<span class="icon-bar"></span>
+					<span class="icon-bar"></span>
+				</button>
+			</div>
+			<div class="navbar-collapse collapse" id="topNavigation">
+				<ul class="nav navbar-nav">
+								<li class="dropdown">
+									<a href="global.html" class="dropdown-toggle" data-toggle="dropdown">Globals<b class="caret"></b></a>
+									<ul class="dropdown-menu">
+											<li><a href="global.html#BrowserAction">BrowserAction</a></li>
+											<li><a href="global.html#File">File</a></li>
+											<li><a href="global.html#Plugin">Plugin</a></li>
+											<li><a href="global.html#PluginData">PluginData</a></li>
+											<li><a href="global.html#Repository">Repository</a></li>
+											<li><a href="global.html#RepositoryData">RepositoryData</a></li>
+											<li><a href="global.html#RoomEventArgs">RoomEventArgs</a></li>
+									</ul>
+								</li>
+								<li class="dropdown">
+									<a href="list_class.html" class="dropdown-toggle" data-toggle="dropdown">Classes<b class="caret"></b></a>
+									<ul class="dropdown-menu">
+											<li><a href="Haxroomie.html">Haxroomie</a></li>
+											<li><a href="PluginController.html">PluginController</a></li>
+											<li><a href="RepositoryController.html">RepositoryController</a></li>
+											<li><a href="RoomController.html">RoomController</a></li>
+									</ul>
+								</li>
+								<li class="dropdown">
+									<a href="list_module.html" class="dropdown-toggle" data-toggle="dropdown">Modules<b class="caret"></b></a>
+									<ul class="dropdown-menu">
+											<li><a href="module-haxroomie.html">haxroomie</a></li>
+									</ul>
+								</li>
+								<li class="dropdown">
+									<a href="list_tutorial.html" class="dropdown-toggle" data-toggle="dropdown">Tutorials<b class="caret"></b></a>
+									<ul class="dropdown-menu">
+											<li><a href="tutorial-custom-hhm-config.html">Custom HHM Config</a></li>
+											<li><a href="tutorial-haxroomie-cli-config.html">haxroomie-cli config file</a></li>
+											<li><a href="tutorial-haxroomie-cli-install.html">Installing haxroomie-cli in Ubuntu</a></li>
+									</ul>
+								</li>
+				</ul>
+					<!-- start:lunr-search-navbar.hbs -->
+					<form class="navbar-form navbar-right" role="search">
+						<div class="input-group">
+							<input type="text" class="form-control" placeholder="Search" id="lunr-search-input">
+							<div class="input-group-btn">
+								<button class="btn btn-default" id="lunr-search-submit">
+									<i class="glyphicon glyphicon-search"></i>
+								</button>
+							</div>
+						</div>
+					</form>
+					<!-- start:lunr-search-navbar.hbs -->		</div>
+		</div>
+	</header>
+	<!-- end:navbar.hbs -->		<div class="page-header">
+			<div class="container">
+				<span class="kind">class</span>
+				<h1><span class="name">Haxroomie</span></h1>
+			</div>
+		</div>
+	<div class="container content">
+		<div class="row">
+			<div class="col-md-9 main-content">
+						<ol class="breadcrumb">
+							<li><a href="index.html">Home</a></li>
+							<li><a href="list_class.html">Classes</a></li>
+							<li class="active">Haxroomie</li>
+						</ol>
+					<section>
+							<dl class="symbol primary">
+								<dt class="symbol-title class collapsible-symbol expanded">
+			<h2 class="class"><span class="signature-new">new&nbsp;</span><span class="name">Haxroomie</span><span class="signature-params">( [&nbsp;<span class="signature-param">options</span>&nbsp;]&nbsp;)</span><span class="signature-type"></span></h2>
+</dt>
+<dd class="symbol-details class  collapsible-symbol expanded" style="max-height: 9999px;">
+	<div class="symbol-details-inner">
+			<div class="callout callout-primary"><h5>Description</h5>		<div class="description classdesc"><p>Class for spawning the headless chrome browser and managing
+			<a href="RoomController.html">RoomControllers</a>.</p>
+			<p>Each <a href="RoomController.html">RoomController</a> controls one room
+			running in a browsers tab.</p>
+			<p>After creating the Haxroomie instance it is required to launch the browser
+			with the <a href="Haxroomie.html#launchBrowser">launchBrowser method</a> before
+			anything else.</p></div>
+			</div>			<div class="callout callout-info">
+				<h5>Parameters</h5>
+				<table class="params table table-striped">
+					<thead>
+					<tr>
+							<th>Name</th>
+						<th>Type</th>
+							<th>Attributes</th>
+						<th class="last">Description</th>
+					</tr>
+					</thead>
+					<tbody>
+						<tr>
+								<td><code>options</code></td>
+							<td><span class="param-type">object</span></td>
+								<td class="attributes">&lt;optional&gt;<br/></td>
+							<td class="last">
+									<p>options</p>
+										<table class="params table table-striped">
+											<thead>
+											<tr>
+													<th>Name</th>
+												<th>Type</th>
+													<th>Attributes</th>
+													<th>Default</th>
+												<th class="last">Description</th>
+											</tr>
+											</thead>
+											<tbody>
+												<tr>
+														<td><code>viewport</code></td>
+													<td><span class="param-type">object</span></td>
+														<td class="attributes">&lt;optional&gt;<br/></td>
+														<td>{ width: 400, height: 500 }</td>
+													<td class="last">
+															<p>Viewport
+									size settings for the browser.</p>
+													</td>
+												</tr>
+												<tr>
+														<td><code>port</code></td>
+													<td><span class="param-type">number</span></td>
+														<td class="attributes">&lt;optional&gt;<br/></td>
+														<td>3066</td>
+													<td class="last">
+															<p>Port that the headless browser will use
+									as the remote-debugging-port to communicate with Haxroomie. Use a
+									port that is not open outside your LAN!</p>
+													</td>
+												</tr>
+												<tr>
+														<td><code>noSandbox</code></td>
+													<td><span class="param-type">boolean</span></td>
+														<td class="attributes">&lt;optional&gt;<br/></td>
+														<td>false</td>
+													<td class="last">
+															<p>Makes the browser run without
+									sandbox. Useful only if it gives you error in sandboxed mode. It is
+									not recommended to set this true for security reasons.</p>
+													</td>
+												</tr>
+												<tr>
+														<td><code>headless</code></td>
+													<td><span class="param-type">boolean</span></td>
+														<td class="attributes">&lt;optional&gt;<br/></td>
+														<td>true</td>
+													<td class="last">
+															<p>Setting this to false will make
+									puppeteer try to spawn a browser window. Useful for debugging.</p>
+													</td>
+												</tr>
+												<tr>
+														<td><code>userDataDir</code></td>
+													<td><span class="param-type">boolean</span></td>
+														<td class="attributes">&lt;optional&gt;<br/></td>
+														<td></td>
+													<td class="last">
+															<p>Path to where
+									browser should store data like localStorage. Defaults to [project
+									root directory]/user-data-dir.</p>
+													</td>
+												</tr>
+												<tr>
+														<td><code>timeout</code></td>
+													<td><span class="param-type">boolean</span></td>
+														<td class="attributes">&lt;optional&gt;<br/></td>
+														<td>30</td>
+													<td class="last">
+															<p>How long to wait for a room to open
+									before failing.</p>
+													</td>
+												</tr>
+												<tr>
+														<td><code>executablePath</code></td>
+													<td><span class="param-type">string</span></td>
+														<td class="attributes">&lt;optional&gt;<br/></td>
+														<td></td>
+													<td class="last">
+															<p>Path to chrome launcher.</p>
+													</td>
+												</tr>
+											</tbody>
+										</table>
+							</td>
+						</tr>
+					</tbody>
+				</table>
+			</div>
+			<div class="callout callout-default"><h5>Details</h5>		<form class="form-horizontal details">
+			
+			
+			
+			
+			
+			
+			
+			
+			
+			
+			
+			
+			
+			
+			
+							<!-- source -->
+							<div class="form-group">
+								<label class="col-sm-3 control-label">Source</label>
+								<div class="col-sm-9">
+									<p class="form-control-static"><a href="src_Haxroomie.js.html">src/Haxroomie.js</a>, <a href="src_Haxroomie.js.html#line-57">line 57</a></p>
+								</div>
+							</div>
+			
+			
+			
+			
+					</form>
+			</div>	</div>
+</dd>
+							</dl>
+							<article class="secondary">
+									<h3>Methods</h3>
+									<dl class="symbol">
+											<hr/>
+											<dt class="symbol-title function public collapsible-symbol">
+			<h4 id="launchBrowser" class="function public"><span class="signature-attribs">&lt;async> </span><span class="name">launchBrowser</span><span class="signature-params">()</span><span class="signature-type"></span></h4>
+		</dt>
+<dd class="symbol-details function public  collapsible-symbol">
+	<div class="symbol-details-inner">
+			<div class="callout callout-primary"><h5>Description</h5>		<div class="description"><p>Launches the puppeteer controlled browser using the remote-debugging-port
+			given in Haxroomie classes constructor. It is only possible to launch one
+			browser.</p></div>
+			</div>			<div class="callout callout-default"><h5>Details</h5>		<form class="form-horizontal details">
+			
+			
+			
+			
+			
+			
+			
+			
+			
+			
+			
+			
+			
+			
+			
+							<!-- source -->
+							<div class="form-group">
+								<label class="col-sm-3 control-label">Source</label>
+								<div class="col-sm-9">
+									<p class="form-control-static"><a href="src_Haxroomie.js.html">src/Haxroomie.js</a>, <a href="src_Haxroomie.js.html#line-90">line 90</a></p>
+								</div>
+							</div>
+			
+			
+			
+			
+					</form>
+			</div>	</div>
+</dd>
+											<hr/>
+											<dt class="symbol-title function public collapsible-symbol">
+			<h4 id="closeBrowser" class="function public"><span class="signature-attribs">&lt;async> </span><span class="name">closeBrowser</span><span class="signature-params">()</span><span class="signature-type"></span></h4>
+		</dt>
+<dd class="symbol-details function public  collapsible-symbol">
+	<div class="symbol-details-inner">
+			<div class="callout callout-primary"><h5>Description</h5>		<div class="description"><p>Closes the puppeteer controlled browser.</p></div>
+			</div>			<div class="callout callout-default"><h5>Details</h5>		<form class="form-horizontal details">
+			
+			
+			
+			
+			
+			
+			
+			
+			
+			
+			
+			
+			
+			
+			
+							<!-- source -->
+							<div class="form-group">
+								<label class="col-sm-3 control-label">Source</label>
+								<div class="col-sm-9">
+									<p class="form-control-static"><a href="src_Haxroomie.js.html">src/Haxroomie.js</a>, <a href="src_Haxroomie.js.html#line-138">line 138</a></p>
+								</div>
+							</div>
+			
+			
+			
+			
+					</form>
+			</div>	</div>
+</dd>
+											<hr/>
+											<dt class="symbol-title function public collapsible-symbol">
+			<h4 id="hasRoom" class="function public"><span class="name">hasRoom</span><span class="signature-params">( <span class="signature-param">id</span>&nbsp;)</span><span class="signature-type"> &rarr;&nbsp;{boolean}</span></h4>
+		</dt>
+<dd class="symbol-details function public  collapsible-symbol">
+	<div class="symbol-details-inner">
+			<div class="callout callout-primary"><h5>Description</h5>		<div class="description"><p>Checks if there is a room running with the given id.</p></div>
+			</div>			<div class="callout callout-info">
+				<h5>Parameters</h5>
+				<table class="params table table-striped">
+					<thead>
+					<tr>
+							<th>Name</th>
+						<th>Type</th>
+						<th class="last">Description</th>
+					</tr>
+					</thead>
+					<tbody>
+						<tr>
+								<td><code>id</code></td>
+							<td><span class="param-type">string</span> | <span class="param-type">number</span></td>
+							<td class="last">
+									<p>An id of the room.</p>
+							</td>
+						</tr>
+					</tbody>
+				</table>
+			</div>
+			<div class="callout callout-success"><h5>Returns</h5>		<form class="form-horizontal returns">
+							<div class="form-group">
+								<label class="col-sm-3 control-label returns-type"><span class="param-type">boolean</span></label>
+								<div class="col-sm-9">
+									<div class="form-control-static returns-description"><ul>
+			<li>Is there a room with given id?</li>
+			</ul></div>
+								</div>
+							</div>
+					</form>
+			</div>			<div class="callout callout-default"><h5>Details</h5>		<form class="form-horizontal details">
+			
+			
+			
+			
+			
+			
+			
+			
+			
+			
+			
+			
+			
+			
+			
+							<!-- source -->
+							<div class="form-group">
+								<label class="col-sm-3 control-label">Source</label>
+								<div class="col-sm-9">
+									<p class="form-control-static"><a href="src_Haxroomie.js.html">src/Haxroomie.js</a>, <a href="src_Haxroomie.js.html#line-175">line 175</a></p>
+								</div>
+							</div>
+			
+			
+			
+			
+					</form>
+			</div>	</div>
+</dd>
+											<hr/>
+											<dt class="symbol-title function public collapsible-symbol">
+			<h4 id="getRoom" class="function public"><span class="name">getRoom</span><span class="signature-params">( <span class="signature-param">id</span>&nbsp;)</span><span class="signature-type"> &rarr;&nbsp;{<a href="RoomController.html">RoomController</a>}</span></h4>
+		</dt>
+<dd class="symbol-details function public  collapsible-symbol">
+	<div class="symbol-details-inner">
+			<div class="callout callout-primary"><h5>Description</h5>		<div class="description"><p>Returns a RoomController with the given id.</p></div>
+			</div>			<div class="callout callout-info">
+				<h5>Parameters</h5>
+				<table class="params table table-striped">
+					<thead>
+					<tr>
+							<th>Name</th>
+						<th>Type</th>
+						<th class="last">Description</th>
+					</tr>
+					</thead>
+					<tbody>
+						<tr>
+								<td><code>id</code></td>
+							<td><span class="param-type">string</span> | <span class="param-type">number</span></td>
+							<td class="last">
+									<p>An id of the room.</p>
+							</td>
+						</tr>
+					</tbody>
+				</table>
+			</div>
+			<div class="callout callout-success"><h5>Returns</h5>		<form class="form-horizontal returns">
+							<div class="form-group">
+								<label class="col-sm-3 control-label returns-type"><span class="param-type"><a href="RoomController.html">RoomController</a></span></label>
+								<div class="col-sm-9">
+									<div class="form-control-static returns-description"><ul>
+			<li>RoomController with the given id or
+			undefined if there is no such room.</li>
+			</ul></div>
+								</div>
+							</div>
+					</form>
+			</div>			<div class="callout callout-default"><h5>Details</h5>		<form class="form-horizontal details">
+			
+			
+			
+			
+			
+			
+			
+			
+			
+			
+			
+			
+			
+			
+			
+							<!-- source -->
+							<div class="form-group">
+								<label class="col-sm-3 control-label">Source</label>
+								<div class="col-sm-9">
+									<p class="form-control-static"><a href="src_Haxroomie.js.html">src/Haxroomie.js</a>, <a href="src_Haxroomie.js.html#line-187">line 187</a></p>
+								</div>
+							</div>
+			
+			
+			
+			
+					</form>
+			</div>	</div>
+</dd>
+											<hr/>
+											<dt class="symbol-title function public collapsible-symbol">
+			<h4 id="getRooms" class="function public"><span class="name">getRooms</span><span class="signature-params">()</span><span class="signature-type"> &rarr;&nbsp;{Array.&lt;<a href="RoomController.html">RoomController</a>>}</span></h4>
+		</dt>
+<dd class="symbol-details function public  collapsible-symbol">
+	<div class="symbol-details-inner">
+			<div class="callout callout-primary"><h5>Description</h5>		<div class="description"><p>Returns an array of available RoomControllers.</p></div>
+			</div>			<div class="callout callout-success"><h5>Returns</h5>		<form class="form-horizontal returns">
+							<div class="form-group">
+								<label class="col-sm-3 control-label returns-type"><span class="param-type">Array.&lt;<a href="RoomController.html">RoomController</a>></span></label>
+								<div class="col-sm-9">
+									<div class="form-control-static returns-description"><ul>
+			<li>Available RoomControllers.</li>
+			</ul></div>
+								</div>
+							</div>
+					</form>
+			</div>			<div class="callout callout-default"><h5>Details</h5>		<form class="form-horizontal details">
+			
+			
+			
+			
+			
+			
+			
+			
+			
+			
+			
+			
+			
+			
+			
+							<!-- source -->
+							<div class="form-group">
+								<label class="col-sm-3 control-label">Source</label>
+								<div class="col-sm-9">
+									<p class="form-control-static"><a href="src_Haxroomie.js.html">src/Haxroomie.js</a>, <a href="src_Haxroomie.js.html#line-197">line 197</a></p>
+								</div>
+							</div>
+			
+			
+			
+			
+					</form>
+			</div>	</div>
+</dd>
+											<hr/>
+											<dt class="symbol-title function public collapsible-symbol">
+			<h4 id="getFirstRoom" class="function public"><span class="name">getFirstRoom</span><span class="signature-params">()</span><span class="signature-type"> &rarr;&nbsp;{<a href="RoomController.html">RoomController</a>}</span></h4>
+		</dt>
+<dd class="symbol-details function public  collapsible-symbol">
+	<div class="symbol-details-inner">
+			<div class="callout callout-primary"><h5>Description</h5>		<div class="description"><p>Returns the RoomController that was first added.</p></div>
+			</div>			<div class="callout callout-success"><h5>Returns</h5>		<form class="form-horizontal returns">
+							<div class="form-group">
+								<label class="col-sm-3 control-label returns-type"><span class="param-type"><a href="RoomController.html">RoomController</a></span></label>
+								<div class="col-sm-9">
+									<div class="form-control-static returns-description"><ul>
+			<li>First RoomController or
+			undefined if there is no such room.</li>
+			</ul></div>
+								</div>
+							</div>
+					</form>
+			</div>			<div class="callout callout-default"><h5>Details</h5>		<form class="form-horizontal details">
+			
+			
+			
+			
+			
+			
+			
+			
+			
+			
+			
+			
+			
+			
+			
+							<!-- source -->
+							<div class="form-group">
+								<label class="col-sm-3 control-label">Source</label>
+								<div class="col-sm-9">
+									<p class="form-control-static"><a href="src_Haxroomie.js.html">src/Haxroomie.js</a>, <a href="src_Haxroomie.js.html#line-210">line 210</a></p>
+								</div>
+							</div>
+			
+			
+			
+			
+					</form>
+			</div>	</div>
+</dd>
+											<hr/>
+											<dt class="symbol-title function public collapsible-symbol">
+			<h4 id="removeRoom" class="function public"><span class="signature-attribs">&lt;async> </span><span class="name">removeRoom</span><span class="signature-params">( <span class="signature-param">id</span>&nbsp;)</span><span class="signature-type"></span></h4>
+		</dt>
+<dd class="symbol-details function public  collapsible-symbol">
+	<div class="symbol-details-inner">
+			<div class="callout callout-primary"><h5>Description</h5>		<div class="description"><p>Removes a RoomController with the given id.</p>
+			<p>Removing deletes the RoomController and closes the browser tab
+			it is controlling.</p></div>
+			</div>			<div class="callout callout-info">
+				<h5>Parameters</h5>
+				<table class="params table table-striped">
+					<thead>
+					<tr>
+							<th>Name</th>
+						<th>Type</th>
+						<th class="last">Description</th>
+					</tr>
+					</thead>
+					<tbody>
+						<tr>
+								<td><code>id</code></td>
+							<td><span class="param-type">string</span> | <span class="param-type">number</span></td>
+							<td class="last">
+							</td>
+						</tr>
+					</tbody>
+				</table>
+			</div>
+			<div class="callout callout-default"><h5>Details</h5>		<form class="form-horizontal details">
+			
+			
+			
+			
+			
+			
+			
+			
+			
+			
+			
+			
+			
+			
+			
+							<!-- source -->
+							<div class="form-group">
+								<label class="col-sm-3 control-label">Source</label>
+								<div class="col-sm-9">
+									<p class="form-control-static"><a href="src_Haxroomie.js.html">src/Haxroomie.js</a>, <a href="src_Haxroomie.js.html#line-224">line 224</a></p>
+								</div>
+							</div>
+			
+			
+			
+			
+					</form>
+			</div>	</div>
+</dd>
+											<hr/>
+											<dt class="symbol-title function public collapsible-symbol">
+			<h4 id="addRoom" class="function public"><span class="signature-attribs">&lt;async> </span><span class="name">addRoom</span><span class="signature-params">( <span class="signature-param">roomController</span> [,&nbsp;<span class="signature-param">roomControllerOptions</span>&nbsp;]&nbsp;)</span><span class="signature-type"> &rarr;&nbsp;{<a href="RoomController.html">RoomController</a>}</span></h4>
+		</dt>
+<dd class="symbol-details function public  collapsible-symbol">
+	<div class="symbol-details-inner">
+			<div class="callout callout-primary"><h5>Description</h5>		<div class="description"><p>Adds a new RoomController.</p>
+			<p>If <code>roomController</code> is a string or number, then it will be used as
+			an id for the new RoomController.</p></div>
+			</div>			<div class="callout callout-info">
+				<h5>Parameters</h5>
+				<table class="params table table-striped">
+					<thead>
+					<tr>
+							<th>Name</th>
+						<th>Type</th>
+							<th>Attributes</th>
+						<th class="last">Description</th>
+					</tr>
+					</thead>
+					<tbody>
+						<tr>
+								<td><code>roomController</code></td>
+							<td><span class="param-type"><a href="RoomController.html">RoomController</a></span> | <span class="param-type">string</span> | <span class="param-type">number</span></td>
+								<td class="attributes"></td>
+							<td class="last">
+									<p>Instance of
+			RoomController or id for the RoomController.</p>
+							</td>
+						</tr>
+						<tr>
+								<td><code>roomControllerOptions</code></td>
+							<td><span class="param-type">object</span></td>
+								<td class="attributes">&lt;optional&gt;<br/></td>
+							<td class="last">
+									<p>Additional options for the
+			RoomController constructor if
+			<code>roomController</code> is an id.</p>
+							</td>
+						</tr>
+					</tbody>
+				</table>
+			</div>
+			<div class="callout callout-success"><h5>Returns</h5>		<form class="form-horizontal returns">
+							<div class="form-group">
+								<label class="col-sm-3 control-label returns-type"><span class="param-type"><a href="RoomController.html">RoomController</a></span></label>
+								<div class="col-sm-9">
+									<div class="form-control-static returns-description"><ul>
+			<li>The created RoomController.</li>
+			</ul></div>
+								</div>
+							</div>
+					</form>
+			</div>			<div class="callout callout-default"><h5>Details</h5>		<form class="form-horizontal details">
+			
+			
+			
+			
+			
+			
+			
+			
+			
+			
+			
+			
+			
+			
+			
+							<!-- source -->
+							<div class="form-group">
+								<label class="col-sm-3 control-label">Source</label>
+								<div class="col-sm-9">
+									<p class="form-control-static"><a href="src_Haxroomie.js.html">src/Haxroomie.js</a>, <a href="src_Haxroomie.js.html#line-263">line 263</a></p>
+								</div>
+							</div>
+			
+			
+			
+			
+					</form>
+			</div>	</div>
+</dd>
+									</dl>
+									<h3>Events</h3>
+									<dl class="symbol">
+											<hr/>
+											<dt class="symbol-title event public collapsible-symbol">
+			<h4 id="event:room-added" class="event public"><span class="name">room-added</span></h4>
+		</dt>
+<dd class="symbol-details event public  collapsible-symbol">
+	<div class="symbol-details-inner">
+			<div class="callout callout-primary"><h5>Description</h5>		<div class="description"><p>Emitted when new RoomController is added.</p></div>
+			</div>			<div class="callout callout-info">
+				<h5>Parameters</h5>
+				<table class="params table table-striped">
+					<thead>
+					<tr>
+							<th>Name</th>
+						<th>Type</th>
+						<th class="last">Description</th>
+					</tr>
+					</thead>
+					<tbody>
+						<tr>
+								<td><code>room</code></td>
+							<td><span class="param-type"><a href="RoomController.html">RoomController</a></span></td>
+							<td class="last">
+									<p>The added RoomController.</p>
+							</td>
+						</tr>
+					</tbody>
+				</table>
+			</div>
+			<div class="callout callout-default"><h5>Details</h5>		<form class="form-horizontal details">
+			
+			
+			
+			
+			
+			
+			
+			
+			
+			
+			
+			
+			
+			
+			
+							<!-- source -->
+							<div class="form-group">
+								<label class="col-sm-3 control-label">Source</label>
+								<div class="col-sm-9">
+									<p class="form-control-static"><a href="src_Haxroomie.js.html">src/Haxroomie.js</a>, <a href="src_Haxroomie.js.html#line-9">line 9</a></p>
+								</div>
+							</div>
+			
+			
+			
+			
+					</form>
+			</div>	</div>
+</dd>
+											<hr/>
+											<dt class="symbol-title event public collapsible-symbol">
+			<h4 id="event:room-removed" class="event public"><span class="name">room-removed</span></h4>
+		</dt>
+<dd class="symbol-details event public  collapsible-symbol">
+	<div class="symbol-details-inner">
+			<div class="callout callout-primary"><h5>Description</h5>		<div class="description"><p>Emitted when RoomController is removed.</p></div>
+			</div>			<div class="callout callout-info">
+				<h5>Parameters</h5>
+				<table class="params table table-striped">
+					<thead>
+					<tr>
+							<th>Name</th>
+						<th>Type</th>
+						<th class="last">Description</th>
+					</tr>
+					</thead>
+					<tbody>
+						<tr>
+								<td><code>room</code></td>
+							<td><span class="param-type"><a href="RoomController.html">RoomController</a></span></td>
+							<td class="last">
+									<p>The removed RoomController.</p>
+							</td>
+						</tr>
+					</tbody>
+				</table>
+			</div>
+			<div class="callout callout-default"><h5>Details</h5>		<form class="form-horizontal details">
+			
+			
+			
+			
+			
+			
+			
+			
+			
+			
+			
+			
+			
+			
+			
+							<!-- source -->
+							<div class="form-group">
+								<label class="col-sm-3 control-label">Source</label>
+								<div class="col-sm-9">
+									<p class="form-control-static"><a href="src_Haxroomie.js.html">src/Haxroomie.js</a>, <a href="src_Haxroomie.js.html#line-15">line 15</a></p>
+								</div>
+							</div>
+			
+			
+			
+			
+					</form>
+			</div>	</div>
+</dd>
+									</dl>
+							</article>
+					</section>
+			</div>
+				<div class="col-md-3 side-content">
+					<nav class="toc hidden-print hidden-sm hidden-xs"></nav>
+				</div>
+		</div>
+	</div>
+	<footer>
+				<div class="copyright">© Oskari Pöntinen 2019</div>
+			<div class="generated-by">Documentation generated by <a href="https://github.com/jsdoc3/jsdoc">JSDoc 3.6.3</a> on 8th May 2020 using the <a href="https://github.com/steveush/foodoc">FooDoc template</a>.</div>
+	</footer>
+	<script src="js/jquery.min.js"></script>
+	<script src="js/bootstrap.min.js"></script>
+	<script src="js/clipboard.min.js"></script>
+	<script src="js/prism.min.js"></script>
+	<script src="js/template.min.js"></script>
+		<!-- start:lunr-search-modal.hbs -->
+		<div class="modal fade" id="lunr-search-modal">
+			<div class="modal-dialog">
+				<div class="modal-content">
+					<div class="modal-header">
+						<button type="button" class="close" data-dismiss="modal" aria-label="Close"><span aria-hidden="true">&times;</span></button>
+						<h4 class="modal-title">Search results</h4>
+					</div>
+					<div class="modal-body" id="lunr-search-body">
+					</div>
+					<div class="modal-footer" id="lunr-search-footer">
+						<button type="button" class="btn btn-default" data-dismiss="modal">Close</button>
+					</div>
+				</div><!-- /.modal-content -->
+			</div><!-- /.modal-dialog -->
+		</div>
+		<!-- end:lunr-search-modal.hbs -->		<script src="js/lunr.min.js"></script>
+	
+</body>
 </html>